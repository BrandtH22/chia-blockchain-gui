--- conflicted
+++ resolved
@@ -408,7 +408,6 @@
     });
   }
 
-<<<<<<< HEAD
   async verifySignature(
     message: string,
     pubkey: string,
@@ -427,10 +426,10 @@
       address,
       signingMode,
     });
-=======
+  }
+
   async resyncWallet() {
     return this.command('set_wallet_resync_on_startup');
->>>>>>> 8674b5b9
   }
 
   onSyncChanged(callback: (data: any, message: Message) => void, processData?: (data: any) => any) {
