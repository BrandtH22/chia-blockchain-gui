--- conflicted
+++ resolved
@@ -1,5 +1,4 @@
 import { Flex, SettingsHR, SettingsSection, SettingsTitle, SettingsText } from '@chia-network/core';
-<<<<<<< HEAD
 import { t, Trans } from '@lingui/macro';
 // import CloseIcon from '@mui/icons-material/Close';
 import {
@@ -18,13 +17,6 @@
 } from '@mui/material';
 import Pair from '@types/Pair';
 import React, { useCallback } from 'react';
-=======
-import { Trans } from '@lingui/macro';
-import CloseIcon from '@mui/icons-material/Close';
-import { Autocomplete, Box, Button, FormControlLabel, Grid, IconButton, Switch, TextField } from '@mui/material';
-import Pair from '@types/Pair';
-import React from 'react';
->>>>>>> 0e1f98bb
 
 import useWalletConnectPairs from '../../hooks/useWalletConnectPairs';
 import useWalletConnectPreferences from '../../hooks/useWalletConnectPreferences';
@@ -40,7 +32,6 @@
     setBypassCommands(selectedPair?.bypassCommands);
   }, [selectedPair]);
 
-<<<<<<< HEAD
   const { /* bypassCommand, removeBypassCommand, */ resetBypassForAllPairs, resetBypassForPair, get } =
     useWalletConnectPairs();
 
@@ -53,11 +44,6 @@
     },
     [resetBypassForPair, setBypassCommands]
   );
-=======
-  const { bypassCommand, removeBypassCommand, resetBypass, get } = useWalletConnectPairs();
-
-  const pairs = get();
->>>>>>> 0e1f98bb
 
   return (
     <Grid container style={{ maxWidth: '624px' }} gap={3}>
@@ -132,7 +118,6 @@
       </Grid>
 
       <Grid container>
-<<<<<<< HEAD
         <Flex flexDirection="column" gap={1}>
           <Grid item style={{ width: '400px' }}>
             <SettingsTitle>
@@ -236,73 +221,6 @@
                         </Select>
                       </FormControl>
                       {/* <FormControlLabel
-=======
-        <Grid item style={{ width: '400px' }}>
-          <SettingsTitle>
-            <Trans>App Permissions</Trans>
-          </SettingsTitle>
-        </Grid>
-        <Grid item style={{ width: '400px' }}>
-          <SettingsText>
-            <Trans>Manage permissions for your WalletConnect apps.</Trans>
-          </SettingsText>
-        </Grid>
-        <Grid item container xs marginTop="15px">
-          <FormControlLabel
-            control={
-              <Autocomplete
-                id="app-permissions-select"
-                sx={{ width: 400 }}
-                options={pairs}
-                onChange={(event, option) => setSelectedPair(option)}
-                isOptionEqualToValue={(a, b) => a.topic === b.topic}
-                autoHighlight={false}
-                disableClearable
-                getOptionLabel={(option) => option.metadata?.name ?? option.topic}
-                renderOption={(props, option) => (
-                  <Box component="li" sx={{ '& > img': { mr: 2, flexShrink: 0 } }} {...props}>
-                    {option.metadata?.icons && (
-                      <img
-                        loading="lazy"
-                        width="20"
-                        src={option.metadata?.icons[0]}
-                        srcSet={option.metadata?.icons[0]}
-                        alt=""
-                      />
-                    )}
-                    {option.metadata?.name ?? 'Unknown App - '.concat(option.topic)}
-                  </Box>
-                )}
-                renderInput={(params) => (
-                  <TextField
-                    {...params}
-                    label="Select an application"
-                    inputProps={{
-                      ...params.inputProps,
-                    }}
-                  />
-                )}
-              />
-            }
-          />
-        </Grid>
-      </Grid>
-
-      {selectedPair ? (
-        <Grid container sx={{ p: 2 }}>
-          {bypassCommands && Object.keys(bypassCommands).length > 0 ? (
-            Object.keys(bypassCommands).map((command: string) => (
-              <>
-                <Grid item style={{ width: '400px' }}>
-                  <SettingsTitle>
-                    <Trans>
-                      {bypassCommands[command] ? 'Allow ' : 'Reject '} {command}
-                    </Trans>
-                  </SettingsTitle>
-                </Grid>
-                <Grid item container xs justifyContent="flex-end" marginTop="-6px">
-                  <FormControlLabel
->>>>>>> 0e1f98bb
                     control={
                       <Switch
                         checked={bypassCommands[command]}
@@ -313,13 +231,8 @@
                         inputProps={{ 'data-testid': 'Enable_Wallet_Connect_Change_fingerprint' }}
                       />
                     }
-<<<<<<< HEAD
                   /> */}
                       {/* <FormControlLabel
-=======
-                  />
-                  <FormControlLabel
->>>>>>> 0e1f98bb
                     control={
                       <IconButton
                         onClick={() => {
@@ -330,7 +243,6 @@
                         <CloseIcon />
                       </IconButton>
                     }
-<<<<<<< HEAD
                   /> */}
                     </Grid>
                   </Flex>
@@ -346,21 +258,6 @@
               </Grid>
             )}
           </Flex>
-=======
-                  />
-                </Grid>
-              </>
-            ))
-          ) : (
-            <Grid container sx={{ p: 2 }}>
-              <Grid item style={{ width: '400px' }}>
-                <SettingsTitle>
-                  <Trans>No Custom Permissions</Trans>
-                </SettingsTitle>
-              </Grid>
-            </Grid>
-          )}
->>>>>>> 0e1f98bb
         </Grid>
       ) : (
         <Grid container sx={{ p: 2 }} />
@@ -379,11 +276,7 @@
             <Flex flexDirection="row" flexGrow={1} justifyContent="flex-end" gap={2}>
               <Button
                 onClick={() => {
-<<<<<<< HEAD
                   resetBypassForAllPairs();
-=======
-                  resetBypass();
->>>>>>> 0e1f98bb
                   setBypassCommands(undefined);
                 }}
                 color="secondary"
