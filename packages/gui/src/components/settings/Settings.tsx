import React, { useState } from 'react';
import { Trans } from '@lingui/macro';
import { makeStyles } from '@mui/styles';
import { Routes, Route, useNavigate, useMatch } from 'react-router-dom';
import {
  AlertDialog,
  Button,
  Card,
  Flex,
  Suspender,
  useOpenDialog,
  useSkipMigration,
  LayoutDashboardSub,
} from '@chia/core';
import { useGetKeyringStatusQuery } from '@chia/api-react';
import {
  Grid,
  Typography,
  Box,
  Tooltip,
  Tab,
  Tabs,
} from '@mui/material';
import {
  Help as HelpIcon,
  Lock as LockIcon,
  NoEncryption as NoEncryptionIcon,
} from '@mui/icons-material';
import ChangePassphrasePrompt from './ChangePassphrasePrompt';
import RemovePassphrasePrompt from './RemovePassphrasePrompt';
import SetPassphrasePrompt from './SetPassphrasePrompt';
import SettingsGeneral from './SettingsGeneral';
import SettingsProfiles from './SettingsProfiles';

const useStyles = makeStyles((theme) => ({
  passToggleBox: {
    alignItems: 'center',
  },
  passChangeBox: {
    paddingTop: 20,
  },
  oldPass: {
    paddingRight: 20,
  },
  togglePassButton: {
    marginLeft: theme.spacing(4),
  },
  updatePassButton: {
    marginLeft: theme.spacing(6),
    marginRight: theme.spacing(2),
    height: 56,
    width: 150,
  },
}));

const SecurityCard = () => {
  const classes = useStyles();
  const openDialog = useOpenDialog();
  const [_skipMigration, setSkipMigration] = useSkipMigration();
  const { data: keyringStatus, isLoading } = useGetKeyringStatusQuery();
  const [changePassphraseOpen, setChangePassphraseOpen] = React.useState(false);
  const [removePassphraseOpen, setRemovePassphraseOpen] = React.useState(false);
  const [addPassphraseOpen, setAddPassphraseOpen] = React.useState(false);

  if (isLoading) {
    return (
      <Suspender />
    );
  }

  const {
    userPassphraseIsSet,
    needsMigration,
  } = keyringStatus;

  async function changePassphraseSucceeded() {
    closeChangePassphrase();
    await openDialog(
      <AlertDialog>
        <Trans>
          Your passphrase has been updated
        </Trans>
      </AlertDialog>
    );
  }

  async function setPassphraseSucceeded() {
    closeSetPassphrase();
    await openDialog(
      <AlertDialog>
        <Trans>
          Your passphrase has been set
        </Trans>
      </AlertDialog>
    );
  }

  async function removePassphraseSucceeded() {
    closeRemovePassphrase();
    await openDialog(
      <AlertDialog>
        <Trans>
          Passphrase protection has been disabled
        </Trans>
      </AlertDialog>
    );
  }

  function closeChangePassphrase() {
    setChangePassphraseOpen(false);
  }

  function closeSetPassphrase() {
    setAddPassphraseOpen(false);
  }

  function closeRemovePassphrase() {
    setRemovePassphraseOpen(false);
  }

  function PassphraseFeatureStatus(): JSX.Element {
    let icon: JSX.Element | null = null;
    let statusMessage: JSX.Element | null = null;
    let tooltipTitle: React.ReactElement;
    const tooltipIconStyle: React.CSSProperties = { color: '#c8c8c8', fontSize: 12 };

    if (needsMigration) {
      icon = (<NoEncryptionIcon style={{ color: 'red',  marginRight: 6 }} />);
      statusMessage = (<Trans>Migration required to support passphrase protection</Trans>);
      tooltipTitle = (<Trans>Passphrase support requires migrating your keys to a new keyring</Trans>);
    } else {
      tooltipTitle = (<Trans>Secure your keychain using a strong passphrase</Trans>);

      if (userPassphraseIsSet) {
        icon = (<LockIcon style={{ color: '#3AAC59',  marginRight: 6 }} />);
        statusMessage = (<Trans>Passphrase protection is enabled</Trans>);
      } else {
        icon = (<NoEncryptionIcon style={{ color: 'red',  marginRight: 6 }} />);
        statusMessage = (<Trans>Passphrase protection is disabled</Trans>);
      }
    }

    return (
      <Box display="flex" className={classes.passToggleBox}>
        {icon}
        <Typography variant="subtitle1" style={{ marginRight: 5 }}>
          {statusMessage}
        </Typography>
        <Tooltip title={tooltipTitle}>
          <HelpIcon style={tooltipIconStyle} />
        </Tooltip>
      </Box>
    );
  }

  function DisplayChangePassphrase() {
    if (needsMigration === false && userPassphraseIsSet) {
      return (
        <Box display="flex" className={classes.passChangeBox}>
          <Button
            onClick={() => setChangePassphraseOpen(true)}
            className={classes.togglePassButton}
            variant="contained"
            disableElevation
          >
            <Trans>Change Passphrase</Trans>
          </Button>
          { changePassphraseOpen &&
            <ChangePassphrasePrompt
              onSuccess={changePassphraseSucceeded}
              onCancel={closeChangePassphrase}
            />}
        </Box>
      )
    }
    return null;
  }

  function ActionButtons() {
    if (needsMigration) {
      return (
        <Button
          onClick={() => setSkipMigration(false)}
          className={classes.togglePassButton}
          variant="contained"
          disableElevation
        >
          <Trans>Migrate Keyring</Trans>
        </Button>
      )
    } else {
      if (userPassphraseIsSet) {
        return (
          <Button
            onClick={() => setRemovePassphraseOpen(true)}
            className={classes.togglePassButton}
            variant="contained"
            disableElevation
          >
            <Trans>Remove Passphrase</Trans>
          </Button>
        );
      } else {
        return (
          <Button
            onClick={() => setAddPassphraseOpen(true)}
            className={classes.togglePassButton}
            variant="contained"
            disableElevation
          >
            <Trans>Set Passphrase</Trans>
          </Button>
        )
      }
    }
  }

  return (
    <Card title={<Trans>Passphrase Settings</Trans>}>
      <Grid spacing={4} container>
        <Grid item xs={12}>
          <PassphraseFeatureStatus />
          <DisplayChangePassphrase />
          <Box display="flex" className={classes.passChangeBox}>
            <ActionButtons />
            {removePassphraseOpen &&
              <RemovePassphrasePrompt
                onSuccess={removePassphraseSucceeded}
                onCancel={closeRemovePassphrase}
              />}
            {addPassphraseOpen &&
              <SetPassphrasePrompt
                onSuccess={setPassphraseSucceeded}
                onCancel={closeSetPassphrase}
              />}
          </Box>
        </Grid>
      </Grid>
    </Card>
  );
};

export default function Settings() {
  const navigate = useNavigate();
  const isGeneral = !!useMatch({ path: '/dashboard/settings', end: true });

  const activeTab = isGeneral ? 'GENERAL' : 'PROFILES';

  function handleChangeTab(newTab: string) {
    if (newTab === 'PROFILES') {
      navigate('/dashboard/settings/profiles');
    } else {
      navigate('/dashboard/settings');
    }
  }

  return (
    <LayoutDashboardSub>
      <Flex flexDirection="column" gap={3}>
        <Typography variant="h5">
          <Trans>Settings</Trans>
        </Typography>
        <Flex gap={3} flexDirection="column">
          <Tabs
            value={activeTab}
            onChange={(_event, newValue) => handleChangeTab(newValue)}
            textColor="primary"
            indicatorColor="primary"
          >
<<<<<<< HEAD
            <Tab value="GENERAL" label={<Trans>General</Trans>} style={{width:"175px"}}/>
            <Tab value="PROFILES" label={<Trans>Profiles</Trans>} style={{width:"175px"}}/>
=======
            <Tab value="GENERAL" label={<Trans>General</Trans>} />
            {/*
            <Tab value="IDENTITIES" label={<Trans>Identities</Trans>} />
            */}
>>>>>>> 8bf3c74e
          </Tabs>

          <Routes>
            <Route path="profiles/*" element={<SettingsProfiles />} />
            <Route index element={<SettingsGeneral />} />
          </Routes>
        </Flex>
      </Flex>
    </LayoutDashboardSub>
  );
}<|MERGE_RESOLUTION|>--- conflicted
+++ resolved
@@ -13,14 +13,7 @@
   LayoutDashboardSub,
 } from '@chia/core';
 import { useGetKeyringStatusQuery } from '@chia/api-react';
-import {
-  Grid,
-  Typography,
-  Box,
-  Tooltip,
-  Tab,
-  Tabs,
-} from '@mui/material';
+import { Grid, Typography, Box, Tooltip, Tab, Tabs } from '@mui/material';
 import {
   Help as HelpIcon,
   Lock as LockIcon,
@@ -63,24 +56,17 @@
   const [addPassphraseOpen, setAddPassphraseOpen] = React.useState(false);
 
   if (isLoading) {
-    return (
-      <Suspender />
-    );
-  }
-
-  const {
-    userPassphraseIsSet,
-    needsMigration,
-  } = keyringStatus;
+    return <Suspender />;
+  }
+
+  const { userPassphraseIsSet, needsMigration } = keyringStatus;
 
   async function changePassphraseSucceeded() {
     closeChangePassphrase();
     await openDialog(
       <AlertDialog>
-        <Trans>
-          Your passphrase has been updated
-        </Trans>
-      </AlertDialog>
+        <Trans>Your passphrase has been updated</Trans>
+      </AlertDialog>,
     );
   }
 
@@ -88,10 +74,8 @@
     closeSetPassphrase();
     await openDialog(
       <AlertDialog>
-        <Trans>
-          Your passphrase has been set
-        </Trans>
-      </AlertDialog>
+        <Trans>Your passphrase has been set</Trans>
+      </AlertDialog>,
     );
   }
 
@@ -99,10 +83,8 @@
     closeRemovePassphrase();
     await openDialog(
       <AlertDialog>
-        <Trans>
-          Passphrase protection has been disabled
-        </Trans>
-      </AlertDialog>
+        <Trans>Passphrase protection has been disabled</Trans>
+      </AlertDialog>,
     );
   }
 
@@ -122,21 +104,32 @@
     let icon: JSX.Element | null = null;
     let statusMessage: JSX.Element | null = null;
     let tooltipTitle: React.ReactElement;
-    const tooltipIconStyle: React.CSSProperties = { color: '#c8c8c8', fontSize: 12 };
+    const tooltipIconStyle: React.CSSProperties = {
+      color: '#c8c8c8',
+      fontSize: 12,
+    };
 
     if (needsMigration) {
-      icon = (<NoEncryptionIcon style={{ color: 'red',  marginRight: 6 }} />);
-      statusMessage = (<Trans>Migration required to support passphrase protection</Trans>);
-      tooltipTitle = (<Trans>Passphrase support requires migrating your keys to a new keyring</Trans>);
+      icon = <NoEncryptionIcon style={{ color: 'red', marginRight: 6 }} />;
+      statusMessage = (
+        <Trans>Migration required to support passphrase protection</Trans>
+      );
+      tooltipTitle = (
+        <Trans>
+          Passphrase support requires migrating your keys to a new keyring
+        </Trans>
+      );
     } else {
-      tooltipTitle = (<Trans>Secure your keychain using a strong passphrase</Trans>);
+      tooltipTitle = (
+        <Trans>Secure your keychain using a strong passphrase</Trans>
+      );
 
       if (userPassphraseIsSet) {
-        icon = (<LockIcon style={{ color: '#3AAC59',  marginRight: 6 }} />);
-        statusMessage = (<Trans>Passphrase protection is enabled</Trans>);
+        icon = <LockIcon style={{ color: '#3AAC59', marginRight: 6 }} />;
+        statusMessage = <Trans>Passphrase protection is enabled</Trans>;
       } else {
-        icon = (<NoEncryptionIcon style={{ color: 'red',  marginRight: 6 }} />);
-        statusMessage = (<Trans>Passphrase protection is disabled</Trans>);
+        icon = <NoEncryptionIcon style={{ color: 'red', marginRight: 6 }} />;
+        statusMessage = <Trans>Passphrase protection is disabled</Trans>;
       }
     }
 
@@ -165,13 +158,14 @@
           >
             <Trans>Change Passphrase</Trans>
           </Button>
-          { changePassphraseOpen &&
+          {changePassphraseOpen && (
             <ChangePassphrasePrompt
               onSuccess={changePassphraseSucceeded}
               onCancel={closeChangePassphrase}
-            />}
+            />
+          )}
         </Box>
-      )
+      );
     }
     return null;
   }
@@ -187,7 +181,7 @@
         >
           <Trans>Migrate Keyring</Trans>
         </Button>
-      )
+      );
     } else {
       if (userPassphraseIsSet) {
         return (
@@ -210,7 +204,7 @@
           >
             <Trans>Set Passphrase</Trans>
           </Button>
-        )
+        );
       }
     }
   }
@@ -223,16 +217,18 @@
           <DisplayChangePassphrase />
           <Box display="flex" className={classes.passChangeBox}>
             <ActionButtons />
-            {removePassphraseOpen &&
+            {removePassphraseOpen && (
               <RemovePassphrasePrompt
                 onSuccess={removePassphraseSucceeded}
                 onCancel={closeRemovePassphrase}
-              />}
-            {addPassphraseOpen &&
+              />
+            )}
+            {addPassphraseOpen && (
               <SetPassphrasePrompt
                 onSuccess={setPassphraseSucceeded}
                 onCancel={closeSetPassphrase}
-              />}
+              />
+            )}
           </Box>
         </Grid>
       </Grid>
@@ -267,15 +263,16 @@
             textColor="primary"
             indicatorColor="primary"
           >
-<<<<<<< HEAD
-            <Tab value="GENERAL" label={<Trans>General</Trans>} style={{width:"175px"}}/>
-            <Tab value="PROFILES" label={<Trans>Profiles</Trans>} style={{width:"175px"}}/>
-=======
-            <Tab value="GENERAL" label={<Trans>General</Trans>} />
-            {/*
-            <Tab value="IDENTITIES" label={<Trans>Identities</Trans>} />
-            */}
->>>>>>> 8bf3c74e
+            <Tab
+              value="GENERAL"
+              label={<Trans>General</Trans>}
+              style={{ width: '175px' }}
+            />
+            <Tab
+              value="PROFILES"
+              label={<Trans>Profiles</Trans>}
+              style={{ width: '175px' }}
+            />
           </Tabs>
 
           <Routes>
