--- conflicted
+++ resolved
@@ -1,5 +1,4 @@
 import { type NFTInfo } from '@chia-network/api';
-import { useLocalStorage } from '@chia-network/api-react';
 import { IconMessage, Loading, Flex, SandboxedIframe, Tooltip, usePersistState, useDarkMode } from '@chia-network/core';
 import { t, Trans } from '@lingui/macro';
 import { NotInterested, Error as ErrorIcon } from '@mui/icons-material';
@@ -233,18 +232,11 @@
   setNFTCardMetadata: () => void;
 };
 
-<<<<<<< HEAD
 // ======================================================================= //
-=======
-//= ========================================================================//
->>>>>>> 19d8230c
 // NFTPreview function
 // ======================================================================= //
 export default function NFTPreview(props: NFTPreviewProps) {
-<<<<<<< HEAD
-=======
   const [nftImageFittingMode] = useNFTImageFittingMode();
->>>>>>> 19d8230c
   const {
     nft,
     nft: { dataUris },
