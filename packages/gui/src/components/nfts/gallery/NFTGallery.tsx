<<<<<<< HEAD
import type { NFTInfo } from '@chia/api';
import { useLocalStorage } from '@chia/api-react';
import { Flex, LayoutDashboardSub, Loading, DropdownActions, /* useTrans, */ usePersistState } from '@chia/core';
import { WalletReceiveAddressField } from '@chia/wallets';
import { t, Trans } from '@lingui/macro';
import { FormControlLabel, RadioGroup, Radio, FormControl, FormLabel, Checkbox, Box, Grid } from '@mui/material';
import React, { useEffect, useState } from 'react';
import { useNavigate } from 'react-router-dom';
import styled from 'styled-components';

import FilterIcon from '../../../assets/img/filter.svg';
import MultiSelectIcon from '../../../assets/img/multi-select.svg';
import useAllowFilteredShow from '../../../hooks/useAllowFilteredShow';
=======
import type { NFTInfo, Wallet } from '@chia-network/api';
import { useGetNFTWallets /* useGetNFTsByNFTIDsQuery */, usePrefs } from '@chia-network/api-react';
import {
  Flex,
  LayoutDashboardSub,
  Loading,
  DropdownActions,
  MenuItem,
  /* useTrans, */ usePersistState,
} from '@chia-network/core';
import { WalletReceiveAddressField } from '@chia-network/wallets';
import { Trans } from '@lingui/macro';
import { FilterList as FilterListIcon } from '@mui/icons-material';
import { Switch, FormGroup, FormControlLabel, Box, Grid } from '@mui/material';
import React, { useState, useMemo } from 'react';
// import { defineMessage } from '@lingui/macro';

// import NFTGallerySidebar from './NFTGallerySidebar';
import useFetchNFTs from '../../../hooks/useFetchNFTs';
>>>>>>> 19d8230c
import useHiddenNFTs from '../../../hooks/useHiddenNFTs';
import useHideObjectionableContent from '../../../hooks/useHideObjectionableContent';
import type NFTSelection from '../../../types/NFTSelection';
import { mimeTypeRegex, isImage, isDocument, getNFTFileType } from '../../../util/utils';
import NFTCardLazy from '../NFTCardLazy';
import { NFTContextualActionTypes } from '../NFTContextualActions';
import NFTProfileDropdown from '../NFTProfileDropdown';
import FilterPill from './FilterPill';
import NFTGalleryHero from './NFTGalleryHero';
import Search from './NFTGallerySearch';
import useFilteredNFTs from './NFTfilteredNFTs';
import SelectedActionsDialog from './SelectedActionsDialog';

export const defaultCacheSizeLimit = 1024; /* MB */

export function searchableNFTContent(nft: NFTInfo) {
  const items = [
    nft.$nftId,
    nft.dataUris?.join(' ') ?? '',
    nft.launcherId,
    nft.metadata?.name,
    nft.metadata?.collection?.name,
  ];

  return items.join(' ').toLowerCase();
}

const StyledGrid = styled(Grid)`
  &.show-multiple-select .empty .multiple-selection-empty {
    display: inline-block !important;
  }
  &.show-multiple-select .multiple-selection-empty {
    display: none;
  }
  &.show-multiple-select .multiple-selection .card-wrapper {
    border: 1px solid ${(props) => props.theme.palette.primary.main};
    box-shadow: inset 0px 0px 0px 1px ${(props) => props.theme.palette.primary.main};
    padding: 0;
    border-radius: 5px;
    .multiple-selection-checkmark {
      display: inline-block;
    }
  }
  .hidden .card-wrapper {
    opacity: 0.5;
  }
`;

const SelectedActionsContainer = styled.div`
  position: absolute;
  text-align: center;
  width: 100%;
  background: green;
  display: none;
  &.active {
    display: block;
  }
`;

const VisibilityRadioWrapper = styled.div`
  position: relative;
  z-index: 7;
  > div {
    position: absolute;
    right: -15px;
    top: 30px;
    background: #fff;
    padding: 15px;
    border: 1px solid #e0e0e0;
  }
  span {
    white-space: nowrap;
  }
`;

const MultiSelectAndFilterWrapper = styled.div`
  display: flex;
  align-items: center;
  height: 48px;
  padding: 0 15px;
  background: #fff;
  border: 1px solid #e0e0e0;
  border-radius: 5px;
  > * {
    cursor: pointer;
  }
  > * + * {
    margin-left: 20px;
  }
  &.active {
    svg:first-child {
      path {
        stroke: ${(props) => props.theme.palette.primary.main};
      }
      rect {
        stroke: ${(props) => props.theme.palette.primary.main};
      }
      rect:nth-child(3) {
        fill: ${(props) => props.theme.palette.primary.main};
      }
    }
  }
`;

const Filters = styled.div`
  display: flex;
  > * + * {
    margin-left: 15px;
  }
`;

export default function NFTGallery() {
  const [selection, setSelection] = useState<NFTSelection>({
    items: [],
  });
  const [search, setSearch] = useState('');
  const [inMultipleSelectionMode, toggleMultipleSelection] = useState(false);
  const [typeFilter, setTypeFilter] = useState([]); /* exclude types that are inside array */
  const [isNFTHidden] = useHiddenNFTs();
  const [walletId, setWalletId] = usePersistState<number | undefined>(undefined, 'nft-profile-dropdown');
  const { filteredNFTs, isLoading } = useFilteredNFTs({ walletId });
  const [hideObjectionableContent] = useHideObjectionableContent();
  const { allowNFTsFiltered } = useAllowFilteredShow(filteredNFTs, hideObjectionableContent, isLoading);
  const [filtersShown, setFiltersShown] = useState<string[]>([]);
  const [visibilityFilters, setVisibilityFilters] = useState<string[]>(['visible']);
  const typesFilterRef = React.useRef();
  const visibilityFilterRef = React.useRef();

<<<<<<< HEAD
  useEffect(() => {
    const listener = (event) => {
      if (
        !typesFilterRef.current ||
        typesFilterRef.current.contains(event.target) ||
        !visibilityFilterRef.current ||
        visibilityFilterRef.current.contains(event.target)
      ) {
        return;
      }
      setFiltersShown([]);
    };
    document.addEventListener('mousedown', listener);
    return () => {
      document.removeEventListener('mousedown', listener);
    };
  }, []);
=======
  const [limitCacheSize] = usePrefs(`limit-cache-size`, defaultCacheSizeLimit);

  React.useEffect(() => {
    if (limitCacheSize !== defaultCacheSizeLimit) {
      const { ipcRenderer } = window as any;
      ipcRenderer?.invoke('setLimitCacheSize', limitCacheSize);
    }
  }, [limitCacheSize]);

  const filteredData = useMemo(() => {
    if (nachoNFTs && walletId === -1) {
      return nachoNFTs;
    }
>>>>>>> 19d8230c

  const nftTypes: any = {};

  filteredNFTs
    .filter((nft: NFTInfo) => {
      if (visibilityFilters.indexOf('hidden') === -1 && isNFTHidden(nft)) {
        return false;
      }
      if (visibilityFilters.indexOf('visible') === -1 && !isNFTHidden(nft)) {
        return false;
      }
      return true;
    })
    .forEach((nft: NFTInfo) => {
      const file = Array.isArray(nft.dataUris) && nft.dataUris[0];
      if (file) {
        if (mimeTypeRegex(file, /^audio/)) {
          nftTypes.Audio = (nftTypes.Audio || 0) + 1;
        } else if (mimeTypeRegex(file, /^video/)) {
          nftTypes.Video = (nftTypes.Video || 0) + 1;
        } else if (mimeTypeRegex(file, /^model/)) {
          nftTypes.Model = (nftTypes.Model || 0) + 1;
        } else if (isImage(file)) {
          nftTypes.Image = (nftTypes.Image || 0) + 1;
        } else {
          nftTypes.Unknown = (nftTypes.Unknown || 0) + 1;
        }
        try {
          const extension = new URL(file).pathname.split('.').slice(-1)[0];
          if (extension.match(/^[a-zA-Z0-9]+$/) && isDocument(extension)) {
            nftTypes.Document = (nftTypes.Document || 0) + 1;
          }
        } catch (e) {
          console.error(`Failed to check file extension for ${file}: ${e}`);
        }
      }
    });

  const nftContainerRef = React.useRef(null);
  const galleryHeroRef = React.useRef(null);

  const navigate = useNavigate();

  const [selectedNFTIds, setSelectedNFTIds] = useLocalStorage('gallery-selected-nfts', []);

  function handleSelect(nft: NFTInfo, selected: boolean) {
    setSelection((currentSelection) => {
      const { items } = currentSelection;

      return {
        items: selected ? [...items, nft] : items.filter((item) => item.$nftId !== nft.$nftId),
      };
    });
  }

  if (isLoading) {
    return <Loading center />;
  }

  function applyTypeFilter(nft: NFTInfo) {
    if (typeFilter.indexOf(getNFTFileType(nft)) > -1) {
      return false;
    }
    return true;
  }

  function showCard(nft: NFTInfo) {
    if (allowNFTsFiltered.map((nft) => nft.nftId).indexOf(nft?.$nftId) === -1) {
      return false;
    }
    if (visibilityFilters.indexOf('hidden') === -1 && isNFTHidden(nft)) {
      return false;
    }
    if (visibilityFilters.indexOf('visible') === -1 && !isNFTHidden(nft)) {
      return false;
    }
    if (applyTypeFilter(nft) === false) {
      return false;
    }

    const metadataObj = allowNFTsFiltered.find((obj: any) => obj.nftId === nft.$nftId) || {};
    const content = searchableNFTContent({ ...nft, metadata: metadataObj.metadata });
    return content.includes(search.toLowerCase());
  }

  function showCount() {
    return filteredNFTs.filter((nft) => {
      if (allowNFTsFiltered.map((nft) => nft.nftId).indexOf(nft?.$nftId) === -1) {
        return false;
      }
      if (applyTypeFilter(nft) === false) {
        return false;
      }
      if (visibilityFilters.indexOf('hidden') === -1 && isNFTHidden(nft)) {
        return false;
      }
      if (visibilityFilters.indexOf('visible') === -1 && !isNFTHidden(nft)) {
        return false;
      }
      const metadataObj = allowNFTsFiltered.find((obj: any) => obj.nftId === nft.$nftId) || {};
      const content = searchableNFTContent({ ...nft, metadata: metadataObj.metadata });
      return content.includes(search.toLowerCase());
    }).length;
  }

  function selectedItemAction(nftId: string) {
    if (inMultipleSelectionMode) {
      setSelectedNFTIds(
        selectedNFTIds.indexOf(nftId) === -1 ? selectedNFTIds.concat(nftId) : selectedNFTIds.filter((x) => x !== nftId)
      );
    } else {
      navigate(`/dashboard/nfts/${nftId}`);
    }
  }

  function countNFTs(type: any) {
    return filteredNFTs.filter((nft) => {
      if (applyTypeFilter(nft) === false) {
        return false;
      }
      if (allowNFTsFiltered.map((nft) => nft.nftId).indexOf(nft?.$nftId) === -1) {
        return false;
      }
      if (type === 'visible' && isNFTHidden(nft)) {
        return false;
      }
      if (type === 'hidden' && !isNFTHidden(nft)) {
        return false;
      }
      return true;
    }).length;
  }

  function renderTypeFilter() {
    if (Object.keys(nftTypes).length === 0) return null;
    return (
      <div>
        <FormControl>
          <RadioGroup>
            {Object.keys(nftTypes)
              .sort()
              .map((key: string) => (
                <FormControlLabel
                  control={<Checkbox />}
                  label={t`${key} (${nftTypes[key]})`}
                  checked={typeFilter.indexOf(key) === -1}
                  onClick={(e) => {
                    e.preventDefault();
                    e.stopPropagation();
                    setTypeFilter(
                      typeFilter.indexOf(key) === -1 ? typeFilter.concat(key) : typeFilter.filter((x) => key !== x)
                    );
                  }}
                />
              ))}
          </RadioGroup>
        </FormControl>
      </div>
    );
  }

  function toggleVisibilityFilter(e, type: string) {
    e.preventDefault();
    e.stopPropagation();
    setVisibilityFilters(
      visibilityFilters.indexOf(type) === -1
        ? visibilityFilters.concat(type)
        : visibilityFilters.filter((x) => x !== type)
    );
  }

  return (
    <LayoutDashboardSub
      // sidebar={<NFTGallerySidebar onWalletChange={setWalletId} />}
      header={
        <>
          <Flex gap={2} alignItems="stretch" flexWrap="wrap" justifyContent="space-between">
            <NFTProfileDropdown onChange={setWalletId} walletId={walletId} />
            <Search onChange={setSearch} placeholder={t`Search...`} />
            <WalletReceiveAddressField variant="outlined" size="small" fullWidth />
            <MultiSelectAndFilterWrapper className={inMultipleSelectionMode ? 'active' : ''}>
              <MultiSelectIcon onClick={() => toggleMultipleSelection(!inMultipleSelectionMode)} />
              <FilterIcon />
            </MultiSelectAndFilterWrapper>
          </Flex>

          <Flex gap={2} alignItems="center" flexWrap="wrap" justifyContent="space-between" sx={{ padding: '10px 0' }}>
            {t`Showing ${showCount()} of ${allowNFTsFiltered.length} items`}

            <Filters>
              <div ref={typesFilterRef} style={{ display: Object.keys(nftTypes).length ? 'block' : 'none' }}>
                <FilterPill
                  setFiltersShown={setFiltersShown}
                  filtersShown={filtersShown}
                  which="types"
                  title={
                    <Trans>
                      Types ({Object.keys(nftTypes).length - typeFilter.length}/{Object.keys(nftTypes).length})
                    </Trans>
                  }
                >
                  <VisibilityRadioWrapper>
                    <div>{renderTypeFilter()}</div>
                  </VisibilityRadioWrapper>
                </FilterPill>
              </div>
              <div ref={visibilityFilterRef}>
                <FilterPill
                  setFiltersShown={setFiltersShown}
                  filtersShown={filtersShown}
                  which="visibility"
                  title={
                    visibilityFilters.length > 1 ? (
                      <>
                        <Trans>Visible and hidden</Trans> ({countNFTs('hidden') + countNFTs('visible')})
                      </>
                    ) : visibilityFilters[0] === 'visible' ? (
                      <Trans>Visible ({countNFTs('visible')})</Trans>
                    ) : (
                      <Trans>Hidden ({countNFTs('hidden')})</Trans>
                    )
                  }
                >
                  <VisibilityRadioWrapper>
                    <div>
                      <FormControl>
                        <RadioGroup>
                          <FormControlLabel
                            control={<Checkbox />}
                            label={`${t`Visible`} (${countNFTs('visible')})`}
                            checked={visibilityFilters.indexOf('visible') > -1}
                            onClick={(e) => toggleVisibilityFilter(e, 'visible')}
                          />
                          <FormControlLabel
                            control={<Checkbox />}
                            label={`${t`Hidden`} (${countNFTs('hidden')})`}
                            checked={visibilityFilters.indexOf('hidden') > -1}
                            onClick={(e) => toggleVisibilityFilter(e, 'hidden')}
                          />
                        </RadioGroup>
                      </FormControl>
                    </div>
                  </VisibilityRadioWrapper>
                </FilterPill>
              </div>
            </Filters>
          </Flex>
        </>
      }
    >
      {!filteredNFTs?.length ? (
        <NFTGalleryHero />
      ) : (
        <>
          <SelectedActionsContainer
            style={{ display: inMultipleSelectionMode ? 'block' : 'none' }}
            className={inMultipleSelectionMode && 'active'}
          >
            <SelectedActionsDialog
              allCount={allowNFTsFiltered.length}
              nfts={filteredNFTs.filter((nft: NFTInfo) => selectedNFTIds.indexOf(nft.$nftId) > -1)}
            />
          </SelectedActionsContainer>
          <div ref={galleryHeroRef} style={{ display: 'none' }}>
            <NFTGalleryHero />
          </div>
          <StyledGrid
            spacing={2}
            alignItems="stretch"
            container
            className={`${inMultipleSelectionMode ? 'active show-multiple-select' : ''}`}
            ref={nftContainerRef}
          >
            {filteredNFTs.map((nft: NFTInfo) => {
              const gridClassNames = [];
              if (selectedNFTIds.indexOf(nft.$nftId) > -1) {
                gridClassNames.push('multiple-selection');
              } else {
                gridClassNames.push('empty');
              }
              if (isNFTHidden(nft)) {
                gridClassNames.push('hidden');
              }
              return (
                <Grid
                  xs={12}
                  sm={6}
                  md={4}
                  lg={4}
                  xl={3}
                  key={nft.$nftId}
                  item
                  style={{ display: showCard(nft) ? 'block' : 'none' }}
                  className={gridClassNames.join(' ')}
                >
                  <NFTCardLazy
                    nft={nft}
                    onSelect={(selected) => handleSelect(nft, selected)}
                    selected={selection.items.some((item) => item.$nftId === nft.$nftId)}
                    canExpandDetails
                    availableActions={NFTContextualActionTypes.All}
                    isOffer={false}
                    selectedItemAction={selectedItemAction}
                  />
                </Grid>
              );
            })}
          </StyledGrid>
        </>
      )}
    </LayoutDashboardSub>
  );
}<|MERGE_RESOLUTION|>--- conflicted
+++ resolved
@@ -1,10 +1,9 @@
-<<<<<<< HEAD
-import type { NFTInfo } from '@chia/api';
-import { useLocalStorage } from '@chia/api-react';
-import { Flex, LayoutDashboardSub, Loading, DropdownActions, /* useTrans, */ usePersistState } from '@chia/core';
-import { WalletReceiveAddressField } from '@chia/wallets';
+import type { NFTInfo } from '@chia-network/api';
+import { useLocalStorage } from '@chia-network/api-react';
+import { Flex, LayoutDashboardSub, Loading, /* useTrans, */ usePersistState } from '@chia-network/core';
+import { WalletReceiveAddressField } from '@chia-network/wallets';
 import { t, Trans } from '@lingui/macro';
-import { FormControlLabel, RadioGroup, Radio, FormControl, FormLabel, Checkbox, Box, Grid } from '@mui/material';
+import { FormControlLabel, RadioGroup, FormControl, Checkbox, Grid } from '@mui/material';
 import React, { useEffect, useState } from 'react';
 import { useNavigate } from 'react-router-dom';
 import styled from 'styled-components';
@@ -12,27 +11,6 @@
 import FilterIcon from '../../../assets/img/filter.svg';
 import MultiSelectIcon from '../../../assets/img/multi-select.svg';
 import useAllowFilteredShow from '../../../hooks/useAllowFilteredShow';
-=======
-import type { NFTInfo, Wallet } from '@chia-network/api';
-import { useGetNFTWallets /* useGetNFTsByNFTIDsQuery */, usePrefs } from '@chia-network/api-react';
-import {
-  Flex,
-  LayoutDashboardSub,
-  Loading,
-  DropdownActions,
-  MenuItem,
-  /* useTrans, */ usePersistState,
-} from '@chia-network/core';
-import { WalletReceiveAddressField } from '@chia-network/wallets';
-import { Trans } from '@lingui/macro';
-import { FilterList as FilterListIcon } from '@mui/icons-material';
-import { Switch, FormGroup, FormControlLabel, Box, Grid } from '@mui/material';
-import React, { useState, useMemo } from 'react';
-// import { defineMessage } from '@lingui/macro';
-
-// import NFTGallerySidebar from './NFTGallerySidebar';
-import useFetchNFTs from '../../../hooks/useFetchNFTs';
->>>>>>> 19d8230c
 import useHiddenNFTs from '../../../hooks/useHiddenNFTs';
 import useHideObjectionableContent from '../../../hooks/useHideObjectionableContent';
 import type NFTSelection from '../../../types/NFTSelection';
@@ -161,7 +139,6 @@
   const typesFilterRef = React.useRef();
   const visibilityFilterRef = React.useRef();
 
-<<<<<<< HEAD
   useEffect(() => {
     const listener = (event) => {
       if (
@@ -179,21 +156,6 @@
       document.removeEventListener('mousedown', listener);
     };
   }, []);
-=======
-  const [limitCacheSize] = usePrefs(`limit-cache-size`, defaultCacheSizeLimit);
-
-  React.useEffect(() => {
-    if (limitCacheSize !== defaultCacheSizeLimit) {
-      const { ipcRenderer } = window as any;
-      ipcRenderer?.invoke('setLimitCacheSize', limitCacheSize);
-    }
-  }, [limitCacheSize]);
-
-  const filteredData = useMemo(() => {
-    if (nachoNFTs && walletId === -1) {
-      return nachoNFTs;
-    }
->>>>>>> 19d8230c
 
   const nftTypes: any = {};
 
