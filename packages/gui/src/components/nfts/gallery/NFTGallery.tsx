--- conflicted
+++ resolved
@@ -1,14 +1,8 @@
 import type { NFTInfo } from '@chia-network/api';
 import { useLocalStorage } from '@chia-network/api-react';
 import { Flex, LayoutDashboardSub, Loading, /* useTrans, */ useDarkMode } from '@chia-network/core';
-<<<<<<< HEAD
-import { t } from '@lingui/macro';
-import { FormControlLabel, RadioGroup, FormControl, Checkbox, Grid } from '@mui/material';
-=======
-import { WalletReceiveAddressField } from '@chia-network/wallets';
 import { t, Trans } from '@lingui/macro';
 import { FormControlLabel, RadioGroup, FormControl, Checkbox, Grid, Button } from '@mui/material';
->>>>>>> 28f90c3c
 import React, { useEffect, useState, useCallback, useContext } from 'react';
 import { useNavigate } from 'react-router-dom';
 import styled from 'styled-components';
