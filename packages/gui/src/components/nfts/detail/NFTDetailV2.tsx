import React, { useMemo, useState, useEffect } from 'react';
import { Trans } from '@lingui/macro';
import styled from 'styled-components';
import {
  Back,
  Flex,
  LayoutDashboardSub,
  Loading,
  useOpenDialog,
} from '@chia/core';
import type { NFTInfo } from '@chia/api';
<<<<<<< HEAD
import { useGetNFTWallets } from '@chia/api-react';
import { Box, Grid, Typography, IconButton, Button } from '@mui/material';
=======
import { useGetNFTWallets, useGetNFTInfoQuery } from '@chia/api-react';
import {
  Box,
  Grid,
  Typography,
  IconButton,
  Dialog,
  Paper,
  Button,
} from '@mui/material';
>>>>>>> 9d77e737
import { MoreVert } from '@mui/icons-material';
import { useParams } from 'react-router-dom';
import NFTPreview from '../NFTPreview';
import NFTProperties from '../NFTProperties';
import NFTRankings from '../NFTRankings';
import NFTDetails from '../NFTDetails';
import useNFTMetadata from '../../../hooks/useNFTMetadata';
import NFTContextualActions, {
  NFTContextualActionTypes,
} from '../NFTContextualActions';
import NFTPreviewDialog from '../NFTPreviewDialog';
import NFTProgressBar from '../NFTProgressBar';
<<<<<<< HEAD
import { useLocalStorage } from '@chia/core';
import { isImage } from '../../../util/utils.js';
import isURL from 'validator/lib/isURL';
=======
import { launcherIdFromNFTId } from '../../../util/nfts';

const ipcRenderer = (window as any).ipcRenderer;
>>>>>>> 9d77e737

export default function NFTDetail() {
  const { nftId } = useParams();
  const openDialog = useOpenDialog();

  const [validationProcessed, setValidationProcessed] = useState(false);
  const nftRef = React.useRef(null);
  const [isValid, setIsValid] = useState(false);

  const launcherId = launcherIdFromNFTId(nftId ?? '');
  const { data: nft, isLoading: isLoadingNFTInfo } = useGetNFTInfoQuery({
    coinId: launcherId,
  });

  const uri = nft?.dataUris?.[0];

  const [contentCache] = useLocalStorage(`content-cache-${nftId}`, {});

  const [validateNFT, setValidateNFT] = useState(false);

  nftRef.current = nft;

  const { metadata, isLoading: isLoadingMetadata, error } = useNFTMetadata(nft);

  useEffect(() => {
    return () => {
      ipcRenderer.invoke('abortFetchingBinary', uri);
    };
  }, []);

  const ValidateContainer = styled.div`
    padding-top: 25px;
    text-align: center;
  `;

  const ErrorMessage = styled.div`
    color: red;
  `;

  const isLoading = isLoadingNFTInfo || isLoadingMetadata;

  if (isLoading) {
    return <Loading center />;
  }

  function handleShowFullScreen() {
    if (isImage(uri)) {
      openDialog(<NFTPreviewDialog nft={nft} />);
    }
  }

  function renderValidationState() {
    if (!isURL(uri)) return null;
    if (validateNFT && !validationProcessed) {
      return <Trans>Validating hash...</Trans>;
    } else if (contentCache.valid || (validationProcessed && isValid)) {
      return <Trans>Hash is validated.</Trans>;
    } else if (contentCache.valid === false) {
      return (
        <ErrorMessage>
          <Trans>Hash mismatch.</Trans>
        </ErrorMessage>
      );
    } else {
      return (
        <Button
          onClick={() => setValidateNFT(true)}
          variant="outlined"
          size="large"
        >
          <Trans>Validate SHA256 SUM</Trans>
        </Button>
      );
    }
  }

  function fetchBinaryContentDone(valid: boolean) {
    setValidationProcessed(true);
    setIsValid(valid);
  }

  return (
    <Flex flexDirection="column" gap={2}>
      <Flex
        sx={{ bgcolor: 'background.paper' }}
        justifyContent="center"
        py={{ xs: 2, sm: 3, md: 7 }}
        px={3}
      >
        <Flex
          position="relative"
          maxWidth="1200px"
          width="100%"
          justifyContent="center"
        >
          <Box
            overflow="hidden"
            alignItems="center"
            justifyContent="center"
            maxWidth="800px"
            alignSelf="center"
            width="100%"
            position="relative"
          >
            {nft && (
              <Flex flexDirection="column">
                <Box onClick={handleShowFullScreen} sx={{ cursor: 'pointer' }}>
                  <NFTPreview
                    nft={nft}
                    width="100%"
                    height="412px"
                    fit="contain"
                    validateNFT={validateNFT}
                    metadataError={error}
                  />
                </Box>
                <ValidateContainer>{renderValidationState()}</ValidateContainer>
                <NFTProgressBar
                  nftIdUrl={`${nft.$nftId}_${uri}`}
                  setValidateNFT={setValidateNFT}
                  fetchBinaryContentDone={fetchBinaryContentDone}
                />
              </Flex>
            )}
          </Box>
          <Box position="absolute" left={1} top={1}>
            <Back iconStyle={{ backgroundColor: 'action.hover' }} />
          </Box>
        </Flex>
      </Flex>
      <LayoutDashboardSub>
        <Flex
          flexDirection="column"
          gap={2}
          maxWidth="1200px"
          width="100%"
          alignSelf="center"
          mb={3}
        >
          <Flex alignItems="center" justifyContent="space-between">
            <Typography variant="h4" overflow="hidden">
              {metadata?.name ?? <Trans>Title Not Available</Trans>}
            </Typography>
            <NFTContextualActions
              selection={{ items: [nft] }}
              availableActions={NFTContextualActionTypes.All}
              toggle={
                <IconButton>
                  <MoreVert />
                </IconButton>
              }
            />
          </Flex>

          <Grid spacing={{ xs: 6, lg: 8 }} container>
            <Grid item xs={12} md={6}>
              <Flex flexDirection="column" gap={3}>
                <Flex flexDirection="column" gap={1}>
                  <Typography variant="h6">
                    <Trans>Description</Trans>
                  </Typography>

                  <Typography sx={{ whiteSpace: 'pre-line' }} overflow="hidden">
                    {metadata?.description ?? <Trans>Not Available</Trans>}
                  </Typography>
                </Flex>
                {metadata?.collection?.name && (
                  <Flex flexDirection="column" gap={1}>
                    <Typography variant="h6">
                      <Trans>Collection</Trans>
                    </Typography>

                    <Typography overflow="hidden">
                      {metadata?.collection?.name ?? (
                        <Trans>Not Available</Trans>
                      )}
                    </Typography>
                  </Flex>
                )}
                {(nft?.editionTotal ?? 0) > 1 && (
                  <Flex flexDirection="column" gap={1}>
                    <Typography variant="h6">
                      <Trans>Edition Number</Trans>
                    </Typography>

                    <Typography>
                      <Trans>
                        {nft.editionNumber} of {nft.editionTotal}
                      </Trans>
                    </Typography>
                  </Flex>
                )}
                <NFTProperties attributes={metadata?.attributes} />
                <NFTRankings attributes={metadata?.attributes} />
              </Flex>
            </Grid>
            <Grid item xs={12} md={6}>
              <NFTDetails nft={nft} metadata={metadata} />
            </Grid>
          </Grid>

          {/**
          <Flex flexDirection="column" gap={1}>
            <Typography variant="h6">
              <Trans>Item Activity</Trans>
            </Typography>
            <Table cols={cols} rows={metadata.activity} />
          </Flex>
          */}
        </Flex>
      </LayoutDashboardSub>
    </Flex>
  );
}<|MERGE_RESOLUTION|>--- conflicted
+++ resolved
@@ -1,4 +1,4 @@
-import React, { useMemo, useState, useEffect } from 'react';
+import React, { useState, useEffect } from 'react';
 import { Trans } from '@lingui/macro';
 import styled from 'styled-components';
 import {
@@ -8,22 +8,8 @@
   Loading,
   useOpenDialog,
 } from '@chia/core';
-import type { NFTInfo } from '@chia/api';
-<<<<<<< HEAD
-import { useGetNFTWallets } from '@chia/api-react';
 import { Box, Grid, Typography, IconButton, Button } from '@mui/material';
-=======
-import { useGetNFTWallets, useGetNFTInfoQuery } from '@chia/api-react';
-import {
-  Box,
-  Grid,
-  Typography,
-  IconButton,
-  Dialog,
-  Paper,
-  Button,
-} from '@mui/material';
->>>>>>> 9d77e737
+import { useGetNFTInfoQuery } from '@chia/api-react';
 import { MoreVert } from '@mui/icons-material';
 import { useParams } from 'react-router-dom';
 import NFTPreview from '../NFTPreview';
@@ -36,15 +22,12 @@
 } from '../NFTContextualActions';
 import NFTPreviewDialog from '../NFTPreviewDialog';
 import NFTProgressBar from '../NFTProgressBar';
-<<<<<<< HEAD
 import { useLocalStorage } from '@chia/core';
 import { isImage } from '../../../util/utils.js';
 import isURL from 'validator/lib/isURL';
-=======
 import { launcherIdFromNFTId } from '../../../util/nfts';
 
 const ipcRenderer = (window as any).ipcRenderer;
->>>>>>> 9d77e737
 
 export default function NFTDetail() {
   const { nftId } = useParams();
