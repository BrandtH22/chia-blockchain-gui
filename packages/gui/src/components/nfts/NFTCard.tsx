--- conflicted
+++ resolved
@@ -8,7 +8,6 @@
 import styled from 'styled-components';
 
 import CheckIcon from '../../assets/img/checkmark.svg';
-import useNFTMetadata from '../../hooks/useNFTMetadata';
 import NFTContextualActions, { NFTContextualActionTypes } from './NFTContextualActions';
 import NFTPreview from './NFTPreview';
 
@@ -101,23 +100,12 @@
         ) : (
           <>
             <CardActionArea onClick={handleClick}>
-<<<<<<< HEAD
               <ClickableCardTop onClick={handleClick} />
               <MultipleSelectionCheckmark className="multiple-selection-checkmark">
                 <CheckIcon />
               </MultipleSelectionCheckmark>
               <MultipleSelectionEmptyCheckmark className="multiple-selection-empty" />
               <NFTPreview nft={nft} fit="cover" isPreview disableThumbnail={isOffer} setNFTCardMetadata={setMetadata} />
-=======
-              <NFTPreview
-                nft={nft}
-                isPreview
-                metadata={metadata}
-                isLoadingMetadata={isLoading}
-                disableThumbnail={isOffer}
-                metadataError={error}
-              />
->>>>>>> 19d8230c
             </CardActionArea>
             <CardActionArea onClick={() => canExpandDetails && handleClick()} component="div">
               <StyledCardContent>
