--- conflicted
+++ resolved
@@ -1,11 +1,5 @@
-<<<<<<< HEAD
 import EventEmitter from 'events';
 
-import type { NFTInfo } from '@chia/api';
-import { useSetNFTStatusMutation, useLocalStorage } from '@chia/api-react';
-import { AlertDialog, DropdownActions, MenuItem, useOpenDialog, usePersistState } from '@chia/core';
-import { LinkSmall as LinkSmallIcon, NFTsSmall as NFTsSmallIcon, OffersSmall as OffersSmallIcon } from '@chia/icons';
-=======
 import type { NFTInfo } from '@chia-network/api';
 import { useSetNFTStatusMutation, useLocalStorage } from '@chia-network/api-react';
 import { AlertDialog, DropdownActions, MenuItem, useOpenDialog } from '@chia-network/core';
@@ -14,7 +8,6 @@
   NFTsSmall as NFTsSmallIcon,
   OffersSmall as OffersSmallIcon,
 } from '@chia-network/icons';
->>>>>>> 19d8230c
 import { Trans } from '@lingui/macro';
 import {
   ArrowForward as TransferIcon,
