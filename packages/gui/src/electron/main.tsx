import crypto from 'crypto';
import {
  app,
  dialog,
  net,
  shell,
  ipcMain,
  BrowserWindow,
  IncomingMessage,
  Menu,
  nativeImage,
  protocol,
} from 'electron';
import fs from 'fs';
import path from 'path';
import url from 'url';

import { initialize } from '@electron/remote/main';
import axios from 'axios';
import chokidar from 'chokidar';
import windowStateKeeper from 'electron-window-state';
import React from 'react';
// import os from 'os';
// import installExtension, { REDUX_DEVTOOLS, REACT_DEVELOPER_TOOLS } from 'electron-devtools-installer';
import ReactDOMServer from 'react-dom/server';
import { ServerStyleSheet, StyleSheetManager } from 'styled-components';

// handle setupevents as quickly as possible
import '../config/env';
import packageJson from '../../package.json';
import AppIcon from '../assets/img/chia64x64.png';
import About from '../components/about/About';
import { i18n } from '../config/locales';
import chiaEnvironment from '../util/chiaEnvironment';
import computeHash from '../util/computeHash';
import loadConfig from '../util/loadConfig';
import manageDaemonLifetime from '../util/manageDaemonLifetime';
import { setUserDataDir } from '../util/userData';
import { parseExtensionFromUrl } from '../util/utils';
import handleSquirrelEvent from './handleSquirrelEvent';
import { readPrefs, savePrefs, migratePrefs } from './prefs';

const isPlaywrightTesting = process.env.PLAYWRIGHT_TESTS === 'true';
const NET = 'mainnet';

app.disableHardwareAcceleration();
app.commandLine.appendSwitch('disable-http-cache');

initialize();

const appIcon = nativeImage.createFromPath(path.join(__dirname, AppIcon));
let thumbCacheFolder = path.join(app.getPath('cache'), app.getName());

if (!fs.existsSync(thumbCacheFolder)) {
  fs.mkdirSync(thumbCacheFolder);
}

let mainWindow: BrowserWindow | null = null;

let watcher;

function watchCacheFolder(folder: string | undefined) {
  function watchFolder(f) {
    watcher = chokidar.watch(f, { persistent: true });
    watcher.on('unlink', (path: any) => {
      mainWindow?.webContents.send('removed-cache-file', path.split('/').splice(-1, 1)[0]);
    });
  }
  if (folder && watcher) {
    watcher.close().then(() => {
      watchFolder(folder);
    });
  } else {
    watchFolder(thumbCacheFolder);
  }
}

watchCacheFolder(undefined);

let cacheLimitSize: number = 1024;

// Set the userData directory to its location within CHIA_ROOT/gui
setUserDataDir();

function renderAbout(): string {
  const sheet = new ServerStyleSheet();
  const about = ReactDOMServer.renderToStaticMarkup(
    <StyleSheetManager sheet={sheet.instance}>
      <About packageJson={packageJson} versions={process.versions} version={app.getVersion()} />
    </StyleSheetManager>
  );

  const tags = sheet.getStyleTags();
  const result = about.replace('{{CSS}}', tags); // .replaceAll('/*!sc*/', ' ');

  sheet.seal();

  return result;
}

const openedWindows = new Set<BrowserWindow>();

function openAbout() {
  const about = renderAbout();

  const aboutWindow = new BrowserWindow({
    width: 400,
    height: 460,
    useContentSize: true,
    titleBarStyle: 'hiddenInset',
  });
  aboutWindow.loadURL(`data:text/html;charset=utf-8,${about}`);

  aboutWindow.webContents.setWindowOpenHandler((details) => {
    shell.openExternal(details.url);
    return { action: 'deny' };
  });

  aboutWindow.once('closed', () => {
    openedWindows.delete(aboutWindow);
  });

  aboutWindow.setMenu(null);

  openedWindows.add(aboutWindow);

  // aboutWindow.webContents.openDevTools({ mode: 'detach' });
}

export function getChecksum(pathLocal: string) {
  return new Promise((resolve, reject) => {
    const hash = crypto.createHash('sha256');
    const input = fs.createReadStream(pathLocal);
    input.on('error', reject);
    input.on('data', (chunk) => {
      hash.update(chunk);
    });
    input.on('close', () => {
      resolve(hash.digest('hex'));
    });
  });
}

if (!handleSquirrelEvent()) {
  // squirrel event handled and app will exit in 1000ms, so don't do anything else
  const ensureSingleInstance = () => {
    const gotTheLock = app.requestSingleInstanceLock();

    if (!gotTheLock) {
      app.quit();
      return false;
    }
    app.on('second-instance', () => {
      // Someone tried to run a second instance, we should focus our window.
      if (mainWindow) {
        if (mainWindow.isMinimized()) {
          mainWindow.restore();
        }
        mainWindow.focus();
      }
    });

    return true;
  };

  const ensureCorrectEnvironment = () => {
    // check that the app is either packaged or running in the python venv
    if (!chiaEnvironment.guessPackaged() && !('VIRTUAL_ENV' in process.env)) {
      app.quit();
      return false;
    }

    return true;
  };

  const createMenu = () => Menu.buildFromTemplate(getMenuTemplate());

  // if any of these checks return false, don't do any other initialization since the app is quitting
  if (ensureSingleInstance() && ensureCorrectEnvironment()) {
    const exitPyProc = () => {};

    app.on('will-quit', exitPyProc);

    /** ***********************************************************
     * window management
     ************************************************************ */
    let decidedToClose = false;
    let isClosing = false;
    let mainWindowLaunchTasks: ((window: BrowserWindow) => void)[] = [];

    const createWindow = async () => {
      if (manageDaemonLifetime(NET)) {
        chiaEnvironment.startChiaDaemon();
      }

      ipcMain.handle('getConfig', () => loadConfig(NET));

      ipcMain.handle('getTempDir', () => app.getPath('temp'));

      ipcMain.handle('getVersion', () => app.getVersion());

      ipcMain.handle('fetchTextResponse', async (_event, requestOptions, requestHeaders, requestData) => {
        const request = net.request(requestOptions as any);

        Object.entries(requestHeaders || {}).forEach(([header, value]) => {
          request.setHeader(header, value as any);
        });

        let err: any | undefined;
        let statusCode: number | undefined;
        let statusMessage: string | undefined;
        let responseBody: string | undefined;

        try {
          responseBody = await new Promise((resolve, reject) => {
            request.on('response', (response: IncomingMessage) => {
              statusCode = response.statusCode;
              statusMessage = response.statusMessage;

              response.on('data', (chunk) => {
                const body = chunk.toString('utf8');

                resolve(body);
              });

              response.on('error', (e: string) => {
                reject(new Error(e));
              });
            });

            request.on('error', (error: any) => {
              reject(error);
            });

            request.write(requestData);
            request.end();
          });
        } catch (e) {
          console.error(e);
          err = e;
        }

        return { err, statusCode, statusMessage, responseBody };
      });

      function getRemoteFileSize(urlLocal: string): Promise<number> {
        return new Promise((resolve, reject) => {
          axios({
<<<<<<< HEAD
            method: 'HEAD',
            url,
=======
            method: 'get',
            url: urlLocal,
>>>>>>> 9c968c24
          })
            .then((response) => {
              resolve(Number(response.headers['content-length']));
            })
            .catch((e) => {
              reject(e.message);
            });
        });
      }

      const allRequests: any = {};

      ipcMain.handle('abortFetchingBinary', (_event, uri: string) => {
        if (allRequests[uri]) {
          allRequests[uri].abort();
          delete allRequests[uri];
        }
      });

      ipcMain.handle('removeCachedFile', (_event, file: string) => {
        const filePath = path.join(thumbCacheFolder, file);
        if (fs.existsSync(filePath)) {
          fs.unlinkSync(filePath);
        }
      });

      function shouldCacheFile(filePath: string) {
        const stats = fs.statSync(filePath);
        const allowWriteCache = getCacheSize() + stats.size < cacheLimitSize * 1024 * 1024;
        return allowWriteCache;
      }

      ipcMain.handle('getSvgContent', (_event, file) => {
        if (file) {
          const fileOnDisk = path.join(thumbCacheFolder, file);
          if (fs.existsSync(fileOnDisk)) {
            return fs.readFileSync(fileOnDisk, { encoding: 'utf8' });
          }
          return null;
        }
        console.error('Error getting svg file...', file);
        return undefined;
      });

      ipcMain.handle(
        'fetchBinaryContent',
        async (_event, requestOptions = {}, requestHeaders = {}, requestData?: any) => {
          const { maxSize = Infinity, ...rest } = requestOptions;

          let wasCached = false;

          if (allRequests[rest.uri]) {
            /* request already exists */
            return undefined;
          }

          allRequests[rest.url] = net.request(rest);

          const nftIdUrl = `${rest.nftId}_${rest.url}`;
          const fileOnDisk = path.join(thumbCacheFolder, computeHash(nftIdUrl, { encoding: 'utf-8' }));

          const fileStream = fs.createWriteStream(fileOnDisk);

          Object.entries(requestHeaders).forEach(([header, value]: [string, any]) => {
            allRequests[rest.uri].setHeader(header, value);
          });

          let error: Error | undefined;
          let statusCode: number | undefined;
          let statusMessage: string | undefined;
          let contentType: string | undefined;
          let encoding = 'binary';
          let dataObject: { isValid?: boolean; content: string } = {
            content: '',
          };

          const buffers: Buffer[] = [];
          let totalLength = 0;

          try {
            const fileSize: number = await getRemoteFileSize(rest.url);
            dataObject = await new Promise((resolve, reject) => {
              /* GET FILE SIZE */
              allRequests[rest.url].on('response', (response: IncomingMessage) => {
                statusCode = response.statusCode;
                statusMessage = response.statusMessage;

                const rawContentType = response.headers['content-type'];
                if (rawContentType) {
                  if (Array.isArray(rawContentType)) {
                    contentType = rawContentType[0];
                  } else {
                    contentType = rawContentType;
                  }

                  if (contentType) {
                    // extract charset from contentType
                    const charsetMatch = contentType.match(/charset=([^;]+)/);
                    if (charsetMatch) {
                      encoding = charsetMatch[1];
                    }
                  }
                }

                response.on('data', (chunk) => {
                  buffers.push(chunk);

                  fileStream.write(chunk);

                  totalLength += chunk.byteLength;

                  if (fileSize > 0) {
                    mainWindow?.webContents.send('fetchBinaryContentProgress', {
                      nftIdUrl,
                      progress: totalLength / fileSize,
                    });
                  }
                  if (totalLength > maxSize || fileSize > maxSize) {
                    if (allRequests[rest.url]) {
                      allRequests[rest.url].abort();
                      if (fs.existsSync(fileOnDisk)) {
                        fs.unlinkSync(fileOnDisk);
                      }
                    }
                    reject(new Error('Response too large'));
                  }
                });

                response.on('end', () => {
                  let content;
                  // special case for iso-8859-1, which is mapped to 'latin1' in node
                  if (encoding.toLowerCase() === 'iso-8859-1') {
                    encoding = 'latin1';
                  }
                  try {
                    content = Buffer.concat(buffers).toString(encoding as BufferEncoding);
                  } catch (e: any) {
                    console.error(`Failed to convert data to string using encoding ${encoding}: ${e.message}`);
                  }
                  fileStream.end();
                  getChecksum(fileOnDisk).then((checksum) => {
                    const isValid = (checksum as string).replace(/^0x/, '') === rest.dataHash.replace(/^0x/, '');
                    if (rest.forceCache) {
                      /* should we cache it or delete it? */
                      if (shouldCacheFile(fileOnDisk)) {
                        wasCached = true;
                      } else if (fs.existsSync(fileOnDisk)) {
                        fs.unlinkSync(fileOnDisk);
                      }
                      mainWindow?.webContents.send('fetchBinaryContentDone', {
                        nftIdUrl,
                        valid: isValid,
                      });
                      const extension = parseExtensionFromUrl(rest.url);
                      resolve({
                        isValid,
                        content: extension === 'svg' ? content : '',
                      });
                    } else {
                      resolve({ isValid, content });
                    }
                  });
                  delete allRequests[rest.url];
                });

                response.on('error', (e: string) => {
                  fileStream.end();
                  reject(new Error(e));
                });
              });

              allRequests[rest.url].on('error', (err: any) => {
                reject(err);
              });

              if (requestData) {
                allRequests[rest.url].write(requestData);
              }

              allRequests[rest.url].end();
            });
          } catch (e: any) {
            error = e;
          }

          return {
            error,
            statusCode,
            statusMessage,
            encoding,
            dataObject,
            wasCached,
          };
        }
      );

      ipcMain.handle('showMessageBox', async (_event, options) => dialog.showMessageBox(mainWindow, options));

      ipcMain.handle('showOpenDialog', async (_event, options) => dialog.showOpenDialog(options));

      ipcMain.handle('showSaveDialog', async (_event, options) => dialog.showSaveDialog(options));

      ipcMain.handle('download', async (_event, options) => {
        if (mainWindow) {
          return mainWindow.webContents.downloadURL(options.url);
        }
        console.error('mainWindow was not initialized');
        return undefined;
      });

      ipcMain.handle('processLaunchTasks', async (_event) => {
        const tasks = [...mainWindowLaunchTasks];

        mainWindowLaunchTasks = [];

        tasks.forEach((task) => task(mainWindow!));
      });

      /* ========================== CACHE FOLDER ================================ */
      function getCacheSize() {
        let folderSize: number = 0;
        const files = fs.readdirSync(thumbCacheFolder);

        files
          .filter(
            (file) =>
              /* skip files that start with a dot */
              !file.match(/^\./)
          )
          .forEach((file) => {
            const stats = fs.statSync(path.join(thumbCacheFolder, file));
            folderSize += stats.size;
          });
        return folderSize;
      }
      ipcMain.handle('getDefaultCacheFolder', (_event) => thumbCacheFolder);

      ipcMain.handle('setCacheFolder', (_event, newFolder) => {
        thumbCacheFolder = newFolder;
      });

      ipcMain.handle('selectCacheFolder', async (_event) =>
        dialog.showOpenDialog({
          properties: ['openDirectory'],
          defaultPath: thumbCacheFolder,
        })
      );

      ipcMain.handle('changeCacheFolderFromTo', async (_event, [from, to]) => {
        const fromFolder = from || thumbCacheFolder;
        if (fs.existsSync(fromFolder)) {
          const fileStats = fs.statSync(fromFolder);
          if (fileStats.isDirectory()) {
            const files = fs.readdirSync(fromFolder);
            files.forEach((file) => {
              if (fs.lstatSync(path.join(fromFolder, file)).isFile()) {
                fs.renameSync(path.join(fromFolder, file), path.join(to, file));
              }
            });
          }
          watchCacheFolder(to);
        }

        thumbCacheFolder = to;
      });

      ipcMain.handle('getCacheSize', async (_event) => getCacheSize());

      ipcMain.handle(
        'isNewFolderEmtpy',
        (_event, selectedFolder) =>
          fs.readdirSync(selectedFolder).filter(
            (file) =>
              /* skip files that start with a dot */
              !file.match(/^\./)
          ).length
      );

      ipcMain.handle('adjustCacheLimitSize', async (_event, { newSize, cacheInstances }) => {
        if (newSize) {
          cacheLimitSize = newSize;
        }
        let overSize = getCacheSize() - newSize * 1024 * 1024; /* MiB! */

        if (overSize > 0) {
          const removedEntries: any[] = [];
          for (let cnt = 0; cnt < cacheInstances.length; cnt++) {
            const fileString = cacheInstances[cnt].video || cacheInstances[cnt].image || cacheInstances[cnt].binary;
            if (fileString) {
              const filePath = path.join(thumbCacheFolder, fileString);
              if (fs.existsSync(filePath)) {
                const fileStats = fs.statSync(filePath);
                fs.unlinkSync(filePath);
                overSize -= fileStats.size;
                removedEntries.push(cacheInstances[cnt]);
              }
            }
            if (overSize < 0) break;
          }
          mainWindow?.webContents.send('removedFromLocalStorage', {
            removedEntries,
            occupied: getCacheSize(),
          });
        }
      });

      ipcMain.handle('readPrefs', async (_event) => readPrefs());

      ipcMain.handle('savePrefs', async (_event, prefsObj) => {
        savePrefs(prefsObj);
      });

      ipcMain.handle('migratePrefs', async (_event, prefsObj) => migratePrefs(prefsObj));

      /* ======================================================================== */

      decidedToClose = false;
      const mainWindowState = windowStateKeeper({
        defaultWidth: 1200,
        defaultHeight: 1200,
      });
      mainWindow = new BrowserWindow({
        x: mainWindowState.x,
        y: mainWindowState.y,
        width: mainWindowState.width,
        height: mainWindowState.height,
        minWidth: 500,
        minHeight: 500,
        backgroundColor: '#ffffff',
        show: isPlaywrightTesting,
        webPreferences: {
          preload: `${__dirname}/preload.js`,
          nodeIntegration: true,
          contextIsolation: false,
          nativeWindowOpen: true,
          webSecurity: true,
        },
      });

      mainWindowState.manage(mainWindow);

      if (process.platform === 'linux') {
        mainWindow.setIcon(appIcon);
      }

      mainWindow.once('ready-to-show', () => {
        mainWindow.show();
      });

      // don't show remote daeomn detials in the title bar
      if (!manageDaemonLifetime(NET)) {
        mainWindow.webContents.on('did-finish-load', async () => {
          const { url: urlLocal } = await loadConfig(NET);
          if (mainWindow) {
            mainWindow.setTitle(`${app.getName()} [${urlLocal}]`);
          }
        });
      }
      // Uncomment this to open devtools by default
      // if (!guessPackaged()) {
      //   mainWindow.webContents.openDevTools();
      // }
      mainWindow.on('close', (e) => {
        // if the daemon isn't local we aren't going to try to start/stop it
        if (decidedToClose || !manageDaemonLifetime(NET)) {
          return;
        }
        e.preventDefault();
        if (!isClosing) {
          isClosing = true;
          const choice = dialog.showMessageBoxSync({
            type: 'question',
            buttons: [i18n._(/* i18n */ { id: 'No' }), i18n._(/* i18n */ { id: 'Yes' })],
            title: i18n._(/* i18n */ { id: 'Confirm' }),
            message: i18n._(
              /* i18n */ {
                id: 'Are you sure you want to quit?',
              }
            ),
          });
          if (choice == 0) {
            isClosing = false;
            return;
          }
          isClosing = false;
          decidedToClose = true;
          mainWindow.webContents.send('exit-daemon');
          // save the window state and unmange so we don't restore the mini exiting state
          mainWindowState.saveState(mainWindow);
          mainWindowState.unmanage(mainWindow);
          mainWindow.setBounds({ height: 500, width: 500 });
          mainWindow.center();
          ipcMain.on('daemon-exited', () => {
            mainWindow.close();

            openedWindows.forEach((win) => win.close());
          });
        }
      });

      const startUrl =
        process.env.NODE_ENV === 'development'
          ? 'http://localhost:3000'
          : url.format({
              pathname: path.join(__dirname, '/../renderer/index.html'),
              protocol: 'file:',
              slashes: true,
            });

      mainWindow.loadURL(startUrl);
      require('@electron/remote/main').enable(mainWindow.webContents);
    };

    const appReady = async () => {
      createWindow();
      app.applicationMenu = createMenu();
      protocol.registerFileProtocol('cached', (request: any, callback: (obj: any) => void) => {
        const filePath: string = path.join(thumbCacheFolder, request.url.replace(/^cached:\/\//, ''));
        callback({ path: filePath });
      });
      const prefs = readPrefs();
      if (prefs.cacheLimitSize !== undefined) {
        try {
          const prefs_cacheLimitSize = +prefs.cacheLimitSize;
          if (!isNaN(prefs_cacheLimitSize) && isFinite(prefs_cacheLimitSize) && prefs_cacheLimitSize > 0) {
            cacheLimitSize = prefs_cacheLimitSize;
          }
        } catch (e) {
          console.error(e);
        }
      }
      if (prefs.cacheFolder !== undefined) {
        try {
          const prefs_cacheFolder = prefs.cacheFolder;
          if (fs.existsSync(prefs_cacheFolder)) {
            thumbCacheFolder = prefs_cacheFolder;
          }
        } catch (e) {
          console.error(e);
        }
      }
    };

    app.on('ready', appReady);

    app.on('window-all-closed', () => {
      app.quit();
    });

    app.on('open-file', (event, pathLocal) => {
      event.preventDefault();

      // App may have been launched with a file to open. Make sure we have a
      // main window before trying to open a file.
      if (!mainWindow) {
        mainWindowLaunchTasks.push((window: BrowserWindow) => {
          window.webContents.send('open-file', pathLocal);
        });
      } else {
        mainWindow?.webContents.send('open-file', pathLocal);
      }
    });

    app.on('open-url', (event, urlLocal) => {
      event.preventDefault();

      // App may have been launched with a URL to open. Make sure we have a
      // main window before trying to open a URL.
      if (!mainWindow) {
        mainWindowLaunchTasks.push((window: BrowserWindow) => {
          window.webContents.send('open-url', urlLocal);
        });
      } else {
        mainWindow?.webContents.send('open-url', urlLocal);
      }
    });

    ipcMain.on('load-page', (_, arg: { file: string; query: string }) => {
      mainWindow.loadURL(
        require('url').format({
          pathname: path.join(__dirname, arg.file),
          protocol: 'file:',
          slashes: true,
        }) + arg.query
      );
    });

    ipcMain.handle('setLocale', (_event, locale: string) => {
      i18n.activate(locale);
      app.applicationMenu = createMenu();
    });
  }

  const getMenuTemplate = () => {
    const template = [
      {
        label: i18n._(/* i18n */ { id: 'File' }),
        submenu: [
          {
            role: 'quit',
          },
        ],
      },
      {
        label: i18n._(/* i18n */ { id: 'Edit' }),
        submenu: [
          {
            role: 'undo',
          },
          {
            role: 'redo',
          },
          {
            type: 'separator',
          },
          {
            role: 'cut',
          },
          {
            role: 'copy',
          },
          {
            role: 'paste',
          },
          {
            role: 'delete',
          },
          {
            type: 'separator',
          },
          {
            role: 'selectall',
          },
        ],
      },
      {
        label: i18n._(/* i18n */ { id: 'View' }),
        submenu: [
          {
            role: 'reload',
          },
          {
            role: 'forcereload',
          },
          {
            label: i18n._(/* i18n */ { id: 'Developer' }),
            submenu: [
              {
                label: i18n._(/* i18n */ { id: 'Developer Tools' }),
                accelerator: process.platform === 'darwin' ? 'Alt+Command+I' : 'Ctrl+Shift+I',
                click: () => mainWindow.toggleDevTools(),
              },
              // {
              // label: isSimulator
              //  ? i18n._(/* i18n */ { id: 'Disable Simulator' })
              //   : i18n._(/* i18n */ { id: 'Enable Simulator' }),
              // click: () => toggleSimulatorMode(),
              // },
            ],
          },
          {
            type: 'separator',
          },
          {
            role: 'resetzoom',
          },
          {
            role: 'zoomin',
          },
          {
            role: 'zoomout',
          },
          {
            type: 'separator',
          },
          {
            label: i18n._(/* i18n */ { id: 'Full Screen' }),
            accelerator: process.platform === 'darwin' ? 'Ctrl+Command+F' : 'F11',
            click: () => mainWindow.setFullScreen(!mainWindow.isFullScreen()),
          },
        ],
      },
      {
        label: i18n._(/* i18n */ { id: 'Window' }),
        submenu: [
          {
            role: 'minimize',
          },
          {
            role: 'zoom',
          },
          {
            role: 'close',
          },
        ],
      },
      {
        label: i18n._(/* i18n */ { id: 'Help' }),
        role: 'help',
        submenu: [
          {
            label: i18n._(/* i18n */ { id: 'Chia Blockchain Wiki' }),
            click: () => {
              openExternal('https://github.com/Chia-Network/chia-blockchain/wiki');
            },
          },
          {
            label: i18n._(/* i18n */ { id: 'Frequently Asked Questions' }),
            click: () => {
              openExternal('https://github.com/Chia-Network/chia-blockchain/wiki/FAQ');
            },
          },
          {
            label: i18n._(/* i18n */ { id: 'Release Notes' }),
            click: () => {
              openExternal('https://github.com/Chia-Network/chia-blockchain/releases');
            },
          },
          {
            label: i18n._(/* i18n */ { id: 'Contribute on GitHub' }),
            click: () => {
              openExternal('https://github.com/Chia-Network/chia-blockchain/blob/main/CONTRIBUTING.md');
            },
          },
          {
            type: 'separator',
          },
          {
            label: i18n._(/* i18n */ { id: 'Report an Issue...' }),
            click: () => {
              openExternal('https://github.com/Chia-Network/chia-blockchain/issues');
            },
          },
          {
            label: i18n._(/* i18n */ { id: 'Chat on KeyBase' }),
            click: () => {
              openExternal('https://keybase.io/team/chia_network.public');
            },
          },
          {
            label: i18n._(/* i18n */ { id: 'Follow on Twitter' }),
            click: () => {
              openExternal('https://twitter.com/chia_project');
            },
          },
        ],
      },
    ];

    if (process.platform === 'darwin') {
      // Chia Blockchain menu (Mac)
      template.unshift({
        label: i18n._(/* i18n */ { id: 'Chia' }),
        submenu: [
          {
            label: i18n._(/* i18n */ { id: 'About Chia Blockchain' }),
            click: () => {
              openAbout();
            },
          },
          {
            type: 'separator',
          },
          {
            role: 'services',
          },
          {
            type: 'separator',
          },
          {
            role: 'hide',
          },
          {
            role: 'hideothers',
          },
          {
            role: 'unhide',
          },
          {
            type: 'separator',
          },
          {
            role: 'quit',
          },
        ],
      });

      // File menu (MacOS)
      template.splice(1, 1, {
        label: i18n._(/* i18n */ { id: 'File' }),
        submenu: [
          {
            role: 'close',
          },
        ],
      });

      // Edit menu (MacOS)
      template[2].submenu.push(
        {
          type: 'separator',
        },
        {
          label: i18n._(/* i18n */ { id: 'Speech' }),
          submenu: [
            {
              role: 'startspeaking',
            },
            {
              role: 'stopspeaking',
            },
          ],
        }
      );

      // Window menu (MacOS)
      template.splice(4, 1, {
        role: 'window',
        submenu: [
          {
            role: 'minimize',
          },
          {
            role: 'zoom',
          },
          {
            type: 'separator',
          },
          {
            role: 'front',
          },
        ],
      });
    }

    if (process.platform === 'linux' || process.platform === 'win32') {
      // Help menu (Windows, Linux)
      template[4].submenu.push(
        {
          type: 'separator',
        },
        {
          label: i18n._(/* i18n */ { id: 'About Chia Blockchain' }),
          click() {
            openAbout();
          },
        }
      );
    }

    return template;
  };

  /**
   * Open the given external protocol URL in the desktop’s default manner.
   */
  const openExternal = (urlLocal) => {
    shell.openExternal(urlLocal);
  };
}<|MERGE_RESOLUTION|>--- conflicted
+++ resolved
@@ -246,13 +246,8 @@
       function getRemoteFileSize(urlLocal: string): Promise<number> {
         return new Promise((resolve, reject) => {
           axios({
-<<<<<<< HEAD
             method: 'HEAD',
             url,
-=======
-            method: 'get',
-            url: urlLocal,
->>>>>>> 9c968c24
           })
             .then((response) => {
               resolve(Number(response.headers['content-length']));
