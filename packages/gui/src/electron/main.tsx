import crypto from 'crypto';
<<<<<<< HEAD
import fs from 'fs';
import path from 'path';
import url from 'url';

import { initialize } from '@electron/remote/main';
import axios from 'axios';
import chokidar from 'chokidar';
=======
>>>>>>> 19d8230c
import {
  app,
  dialog,
  net,
  shell,
  ipcMain,
  BrowserWindow,
  IncomingMessage,
  Menu,
  nativeImage,
  protocol,
} from 'electron';
import fs from 'fs';
import path from 'path';
import url from 'url';

import { initialize } from '@electron/remote/main';
import axios from 'axios';
import windowStateKeeper from 'electron-window-state';
import React from 'react';
// import os from 'os';
// import installExtension, { REDUX_DEVTOOLS, REACT_DEVELOPER_TOOLS } from 'electron-devtools-installer';
import ReactDOMServer from 'react-dom/server';
import { ServerStyleSheet, StyleSheetManager } from 'styled-components';

// handle setupevents as quickly as possible
import '../config/env';
import packageJson from '../../package.json';
import AppIcon from '../assets/img/chia64x64.png';
import About from '../components/about/About';
import { i18n } from '../config/locales';
import chiaEnvironment from '../util/chiaEnvironment';
import computeHash from '../util/computeHash';
import loadConfig from '../util/loadConfig';
import manageDaemonLifetime from '../util/manageDaemonLifetime';
import { setUserDataDir } from '../util/userData';
import { parseExtensionFromUrl } from '../util/utils';
import handleSquirrelEvent from './handleSquirrelEvent';
import { readPrefs, savePrefs, migratePrefs } from './prefs';

const isPlaywrightTesting = process.env.PLAYWRIGHT_TESTS === 'true';
const NET = 'mainnet';

app.disableHardwareAcceleration();
app.commandLine.appendSwitch('disable-http-cache');

initialize();

const appIcon = nativeImage.createFromPath(path.join(__dirname, AppIcon));
let thumbCacheFolder = path.join(app.getPath('cache'), app.getName());

if (!fs.existsSync(thumbCacheFolder)) {
  fs.mkdirSync(thumbCacheFolder);
}

const watcher = chokidar.watch(thumbCacheFolder, { persistent: true });

let cacheLimitSize: number = 1024;

// Set the userData directory to its location within CHIA_ROOT/gui
setUserDataDir();

function renderAbout(): string {
  const sheet = new ServerStyleSheet();
  const about = ReactDOMServer.renderToStaticMarkup(
    <StyleSheetManager sheet={sheet.instance}>
      <About packageJson={packageJson} versions={process.versions} version={app.getVersion()} />
    </StyleSheetManager>
  );

  const tags = sheet.getStyleTags();
  const result = about.replace('{{CSS}}', tags); // .replaceAll('/*!sc*/', ' ');

  sheet.seal();

  return result;
}

const openedWindows = new Set<BrowserWindow>();

function openAbout() {
  const about = renderAbout();

  const aboutWindow = new BrowserWindow({
    width: 400,
    height: 460,
    useContentSize: true,
    titleBarStyle: 'hiddenInset',
  });
  aboutWindow.loadURL(`data:text/html;charset=utf-8,${about}`);

  aboutWindow.webContents.setWindowOpenHandler((details) => {
    shell.openExternal(details.url);
    return { action: 'deny' };
  });

  aboutWindow.once('closed', () => {
    openedWindows.delete(aboutWindow);
  });

  aboutWindow.setMenu(null);

  openedWindows.add(aboutWindow);

  // aboutWindow.webContents.openDevTools({ mode: 'detach' });
}

export function getChecksum(path: string) {
  return new Promise((resolve, reject) => {
    const hash = crypto.createHash('sha256');
    const input = fs.createReadStream(path);
    input.on('error', reject);
    input.on('data', (chunk) => {
      hash.update(chunk);
    });
    input.on('close', () => {
      resolve(hash.digest('hex'));
    });
  });
}

if (!handleSquirrelEvent()) {
  // squirrel event handled and app will exit in 1000ms, so don't do anything else
  const ensureSingleInstance = () => {
    const gotTheLock = app.requestSingleInstanceLock();

    if (!gotTheLock) {
      app.quit();
      return false;
    }
    app.on('second-instance', () => {
      // Someone tried to run a second instance, we should focus our window.
      if (mainWindow) {
        if (mainWindow.isMinimized()) {
          mainWindow.restore();
        }
        mainWindow.focus();
      }
    });

    return true;
  };

  const ensureCorrectEnvironment = () => {
    // check that the app is either packaged or running in the python venv
    if (!chiaEnvironment.guessPackaged() && !('VIRTUAL_ENV' in process.env)) {
      app.quit();
      return false;
    }

    return true;
  };

  let mainWindow: BrowserWindow | null = null;

  watcher.on('unlink', (path: any) => {
    mainWindow?.webContents.send('removed-cache-file', path.split('/').splice(-1, 1)[0]);
  });

  const createMenu = () => Menu.buildFromTemplate(getMenuTemplate());

  // if any of these checks return false, don't do any other initialization since the app is quitting
  if (ensureSingleInstance() && ensureCorrectEnvironment()) {
    const exitPyProc = () => {};

    app.on('will-quit', exitPyProc);

    /** ***********************************************************
     * window management
     ************************************************************ */
    let decidedToClose = false;
    let isClosing = false;
    let mainWindowLaunchTasks: ((window: BrowserWindow) => void)[] = [];

    const createWindow = async () => {
      if (manageDaemonLifetime(NET)) {
        chiaEnvironment.startChiaDaemon();
      }

      ipcMain.handle('getConfig', () => loadConfig(NET));

      ipcMain.handle('getTempDir', () => app.getPath('temp'));

      ipcMain.handle('getVersion', () => app.getVersion());

      ipcMain.handle('fetchTextResponse', async (_event, requestOptions, requestHeaders, requestData) => {
        const request = net.request(requestOptions as any);

        Object.entries(requestHeaders || {}).forEach(([header, value]) => {
          request.setHeader(header, value as any);
        });

        let err: any | undefined;
        let statusCode: number | undefined;
        let statusMessage: string | undefined;
        let responseBody: string | undefined;

        try {
          responseBody = await new Promise((resolve, reject) => {
            request.on('response', (response: IncomingMessage) => {
              statusCode = response.statusCode;
              statusMessage = response.statusMessage;

              response.on('data', (chunk) => {
                const body = chunk.toString('utf8');

                resolve(body);
              });

              response.on('error', (e: string) => {
                reject(new Error(e));
              });
            });

            request.on('error', (error: any) => {
              reject(error);
            });

            request.write(requestData);
            request.end();
          });
        } catch (e) {
          console.error(e);
          err = e;
        }

        return { err, statusCode, statusMessage, responseBody };
      });

      function getRemoteFileSize(url: string): Promise<number> {
        return new Promise((resolve, reject) => {
          axios({
            method: 'get',
            url,
          })
            .then((response) => {
              resolve(Number(response.headers['content-length']));
            })
            .catch((e) => {
              reject(e.message);
            });
        });
      }

      const allRequests: any = {};

      ipcMain.handle('abortFetchingBinary', (_event, uri: string) => {
        if (allRequests[uri]) {
          allRequests[uri].abort();
          delete allRequests[uri];
        }
      });

      ipcMain.handle('removeCachedFile', (_event, file: string) => {
        const filePath = path.join(thumbCacheFolder, file);
        if (fs.existsSync(filePath)) {
          fs.unlinkSync(filePath);
        }
      });

      function shouldCacheFile(filePath: string) {
        const stats = fs.statSync(filePath);
        const allowWriteCache = getCacheSize() + stats.size < cacheLimitSize * 1024 * 1024;
        return allowWriteCache;
      }

      ipcMain.handle('getSvgContent', (_event, file) => {
        if (file) {
          const fileOnDisk = path.join(thumbCacheFolder, file);
          if (fs.existsSync(fileOnDisk)) {
            return fs.readFileSync(fileOnDisk, { encoding: 'utf8' });
          }
          return null;
        }
        console.error('Error getting svg file...', file);
      });

      ipcMain.handle(
        'fetchBinaryContent',
        async (_event, requestOptions = {}, requestHeaders = {}, requestData?: any) => {
          const { maxSize = Infinity, ...rest } = requestOptions;

          let wasCached = false;

          if (allRequests[rest.uri]) {
            /* request already exists */
            return;
          }

          allRequests[rest.url] = net.request(rest);

          const nftIdUrl = `${rest.nftId}_${rest.url}`;
          const fileOnDisk = path.join(thumbCacheFolder, computeHash(nftIdUrl, { encoding: 'utf-8' }));

          const fileStream = fs.createWriteStream(fileOnDisk);

          Object.entries(requestHeaders).forEach(([header, value]: [string, any]) => {
            allRequests[rest.uri].setHeader(header, value);
          });

          let error: Error | undefined;
          let statusCode: number | undefined;
          let statusMessage: string | undefined;
          let contentType: string | undefined;
          let encoding = 'binary';
          let dataObject: { isValid?: boolean; content: string } = {
            content: '',
          };

          const buffers: Buffer[] = [];
          let totalLength = 0;

          try {
            let fileSize: number;
            fileSize = await getRemoteFileSize(rest.url);
            dataObject = await new Promise((resolve, reject) => {
              /* GET FILE SIZE */
              allRequests[rest.url].on('response', (response: IncomingMessage) => {
                statusCode = response.statusCode;
                statusMessage = response.statusMessage;

                const rawContentType = response.headers['content-type'];
                if (rawContentType) {
                  if (Array.isArray(rawContentType)) {
                    contentType = rawContentType[0];
                  } else {
                    contentType = rawContentType;
                  }

                  if (contentType) {
                    // extract charset from contentType
                    const charsetMatch = contentType.match(/charset=([^;]+)/);
                    if (charsetMatch) {
                      encoding = charsetMatch[1];
                    }
                  }
                }

                response.on('data', (chunk) => {
                  buffers.push(chunk);

                  fileStream.write(chunk);

                  totalLength += chunk.byteLength;

                  if (fileSize > 0) {
                    mainWindow?.webContents.send('fetchBinaryContentProgress', {
                      nftIdUrl,
                      progress: totalLength / fileSize,
                    });
                  }
                  if (totalLength > maxSize || fileSize > maxSize) {
                    if (allRequests[rest.url]) {
                      allRequests[rest.url].abort();
                      if (fs.existsSync(fileOnDisk)) {
                        fs.unlinkSync(fileOnDisk);
                      }
                    }
                    reject(new Error('Response too large'));
                  }
                });

                response.on('end', () => {
                  let content;
                  // special case for iso-8859-1, which is mapped to 'latin1' in node
                  if (encoding.toLowerCase() === 'iso-8859-1') {
                    encoding = 'latin1';
                  }
                  try {
                    content = Buffer.concat(buffers).toString(encoding as BufferEncoding);
                  } catch (e: any) {
                    console.error(`Failed to convert data to string using encoding ${encoding}: ${e.message}`);
                  }
                  fileStream.end();
                  getChecksum(fileOnDisk).then((checksum) => {
                    const isValid = (checksum as string).replace(/^0x/, '') === rest.dataHash.replace(/^0x/, '');
                    if (rest.forceCache) {
                      /* should we cache it or delete it? */
                      if (shouldCacheFile(fileOnDisk)) {
                        wasCached = true;
                      } else if (fs.existsSync(fileOnDisk)) {
                        fs.unlinkSync(fileOnDisk);
                      }
                      mainWindow?.webContents.send('fetchBinaryContentDone', {
                        nftIdUrl,
                        valid: isValid,
                      });
                      const extension = parseExtensionFromUrl(rest.url);
                      resolve({
                        isValid,
                        content: extension === 'svg' ? content : '',
                      });
                    } else {
                      resolve({ isValid, content });
                    }
                  });
                  delete allRequests[rest.url];
                });

                response.on('error', (e: string) => {
                  fileStream.end();
                  reject(new Error(e));
                });
              });

              allRequests[rest.url].on('error', (error: any) => {
                reject(error);
              });

              if (requestData) {
                allRequests[rest.url].write(requestData);
              }

              allRequests[rest.url].end();
            });
          } catch (e: any) {
            error = e;
          }

          return {
            error,
            statusCode,
            statusMessage,
            encoding,
            dataObject,
            wasCached,
          };
        }
      );

      ipcMain.handle('showMessageBox', async (_event, options) => dialog.showMessageBox(mainWindow, options));

      ipcMain.handle('showOpenDialog', async (_event, options) => dialog.showOpenDialog(options));

      ipcMain.handle('showSaveDialog', async (_event, options) => dialog.showSaveDialog(options));

      ipcMain.handle('download', async (_event, options) => {
        if (mainWindow) {
          return mainWindow.webContents.downloadURL(options.url);
        }
        console.error('mainWindow was not initialized');
      });

      ipcMain.handle('processLaunchTasks', async (_event) => {
        const tasks = [...mainWindowLaunchTasks];

        mainWindowLaunchTasks = [];

        tasks.forEach((task) => task(mainWindow!));
      });

      /* ========================== CACHE FOLDER ================================ */
      function getCacheSize() {
        let folderSize: number = 0;
        const files = fs.readdirSync(thumbCacheFolder);

        files
          .filter(
            (file) =>
              /* skip files that start with a dot */
              !file.match(/^\./)
          )
          .forEach((file) => {
            const stats = fs.statSync(path.join(thumbCacheFolder, file));
            folderSize += stats.size;
          });
        return folderSize;
      }
      ipcMain.handle('getDefaultCacheFolder', (_event) => thumbCacheFolder);

      ipcMain.handle('setCacheFolder', (_event, newFolder) => {
        thumbCacheFolder = newFolder;
      });

      ipcMain.handle('selectCacheFolder', async (_event) =>
        dialog.showOpenDialog({
          properties: ['openDirectory'],
          defaultPath: thumbCacheFolder,
        })
      );

      ipcMain.handle('changeCacheFolderFromTo', async (_event, [from, to]) => {
        const fromFolder = from || thumbCacheFolder;
        if (fs.existsSync(fromFolder)) {
          const fileStats = fs.statSync(fromFolder);
          if (fileStats.isDirectory()) {
            const files = fs.readdirSync(fromFolder);
            files.forEach((file) => {
              if (fs.lstatSync(path.join(fromFolder, file)).isFile()) {
                fs.renameSync(path.join(fromFolder, file), path.join(to, file));
              }
            });
          }
        }

        thumbCacheFolder = to;
      });

      ipcMain.handle('getCacheSize', async (_event) => getCacheSize());

      ipcMain.handle(
        'isNewFolderEmtpy',
        (_event, selectedFolder) =>
          fs.readdirSync(selectedFolder).filter(
            (file) =>
              /* skip files that start with a dot */
              !file.match(/^\./)
          ).length
      );

      ipcMain.handle('adjustCacheLimitSize', async (_event, { newSize, cacheInstances }) => {
        if (newSize) {
          cacheLimitSize = newSize;
        }
        let overSize = getCacheSize() - newSize * 1024 * 1024; /* MiB! */

        if (overSize > 0) {
          const removedEntries: any[] = [];
          for (let cnt = 0; cnt < cacheInstances.length; cnt++) {
            const fileString = cacheInstances[cnt].video || cacheInstances[cnt].image || cacheInstances[cnt].binary;
            if (fileString) {
              const filePath = path.join(thumbCacheFolder, fileString);
              if (fs.existsSync(filePath)) {
                const fileStats = fs.statSync(filePath);
                fs.unlinkSync(filePath);
                overSize -= fileStats.size;
                removedEntries.push(cacheInstances[cnt]);
              }
            }
            if (overSize < 0) break;
          }
          mainWindow?.webContents.send('removedFromLocalStorage', {
            removedEntries,
            occupied: getCacheSize(),
          });
        }
      });

      ipcMain.handle('readPrefs', async (_event) => readPrefs());

      ipcMain.handle('savePrefs', async (_event, prefsObj) => {
        savePrefs(prefsObj);
      });

      ipcMain.handle('migratePrefs', async (_event, prefsObj) => migratePrefs(prefsObj));

      /* ======================================================================== */

      decidedToClose = false;
      const mainWindowState = windowStateKeeper({
        defaultWidth: 1200,
        defaultHeight: 1200,
      });
      mainWindow = new BrowserWindow({
        x: mainWindowState.x,
        y: mainWindowState.y,
        width: mainWindowState.width,
        height: mainWindowState.height,
        minWidth: 500,
        minHeight: 500,
        backgroundColor: '#ffffff',
        show: isPlaywrightTesting,
        webPreferences: {
          preload: `${__dirname}/preload.js`,
          nodeIntegration: true,
          contextIsolation: false,
          nativeWindowOpen: true,
          webSecurity: true,
        },
      });

      mainWindowState.manage(mainWindow);

      if (process.platform === 'linux') {
        mainWindow.setIcon(appIcon);
      }

      mainWindow.once('ready-to-show', () => {
        mainWindow.show();
      });

      // don't show remote daeomn detials in the title bar
      if (!manageDaemonLifetime(NET)) {
        mainWindow.webContents.on('did-finish-load', async () => {
          const { url } = await loadConfig(NET);
          if (mainWindow) {
            mainWindow.setTitle(`${app.getName()} [${url}]`);
          }
        });
      }
      // Uncomment this to open devtools by default
      // if (!guessPackaged()) {
      //   mainWindow.webContents.openDevTools();
      // }
      mainWindow.on('close', (e) => {
        // if the daemon isn't local we aren't going to try to start/stop it
        if (decidedToClose || !manageDaemonLifetime(NET)) {
          return;
        }
        e.preventDefault();
        if (!isClosing) {
          isClosing = true;
          const choice = dialog.showMessageBoxSync({
            type: 'question',
            buttons: [i18n._(/* i18n */ { id: 'No' }), i18n._(/* i18n */ { id: 'Yes' })],
            title: i18n._(/* i18n */ { id: 'Confirm' }),
            message: i18n._(
              /* i18n */ {
                id: 'Are you sure you want to quit?',
              }
            ),
          });
          if (choice == 0) {
            isClosing = false;
            return;
          }
          isClosing = false;
          decidedToClose = true;
          mainWindow.webContents.send('exit-daemon');
          // save the window state and unmange so we don't restore the mini exiting state
          mainWindowState.saveState(mainWindow);
          mainWindowState.unmanage(mainWindow);
          mainWindow.setBounds({ height: 500, width: 500 });
          mainWindow.center();
          ipcMain.on('daemon-exited', () => {
            mainWindow.close();

            openedWindows.forEach((win) => win.close());
          });
        }
      });

      const startUrl =
        process.env.NODE_ENV === 'development'
          ? 'http://localhost:3000'
          : url.format({
              pathname: path.join(__dirname, '/../renderer/index.html'),
              protocol: 'file:',
              slashes: true,
            });

      mainWindow.loadURL(startUrl);
      require('@electron/remote/main').enable(mainWindow.webContents);
    };

    const appReady = async () => {
      createWindow();
      app.applicationMenu = createMenu();
      protocol.registerFileProtocol('cached', (request: any, callback: (obj: any) => void) => {
        const filePath: string = path.join(thumbCacheFolder, request.url.replace(/^cached:\/\//, ''));
        callback({ path: filePath });
      });
      const prefs = readPrefs();
      if (prefs.cacheLimitSize !== undefined) {
        try {
          const prefs_cacheLimitSize = +prefs.cacheLimitSize;
          if (!isNaN(prefs_cacheLimitSize) && isFinite(prefs_cacheLimitSize) && prefs_cacheLimitSize > 0) {
            cacheLimitSize = prefs_cacheLimitSize;
          }
        } catch (e) {
          console.error(e);
        }
      }
      if (prefs.cacheFolder !== undefined) {
        try {
          const prefs_cacheFolder = prefs.cacheFolder;
          if (fs.existsSync(prefs_cacheFolder)) {
            thumbCacheFolder = prefs_cacheFolder;
          }
        } catch (e) {
          console.error(e);
        }
      }
    };

    app.on('ready', appReady);

    app.on('window-all-closed', () => {
      app.quit();
    });

    app.on('open-file', (event, path) => {
      event.preventDefault();

      // App may have been launched with a file to open. Make sure we have a
      // main window before trying to open a file.
      if (!mainWindow) {
        mainWindowLaunchTasks.push((window: BrowserWindow) => {
          window.webContents.send('open-file', path);
        });
      } else {
        mainWindow?.webContents.send('open-file', path);
      }
    });

    app.on('open-url', (event, url) => {
      event.preventDefault();

      // App may have been launched with a URL to open. Make sure we have a
      // main window before trying to open a URL.
      if (!mainWindow) {
        mainWindowLaunchTasks.push((window: BrowserWindow) => {
          window.webContents.send('open-url', url);
        });
      } else {
        mainWindow?.webContents.send('open-url', url);
      }
    });

    ipcMain.on('load-page', (_, arg: { file: string; query: string }) => {
      mainWindow.loadURL(
        require('url').format({
          pathname: path.join(__dirname, arg.file),
          protocol: 'file:',
          slashes: true,
        }) + arg.query
      );
    });

    ipcMain.handle('setLocale', (_event, locale: string) => {
      i18n.activate(locale);
      app.applicationMenu = createMenu();
    });
  }

  const getMenuTemplate = () => {
    const template = [
      {
        label: i18n._(/* i18n */ { id: 'File' }),
        submenu: [
          {
            role: 'quit',
          },
        ],
      },
      {
        label: i18n._(/* i18n */ { id: 'Edit' }),
        submenu: [
          {
            role: 'undo',
          },
          {
            role: 'redo',
          },
          {
            type: 'separator',
          },
          {
            role: 'cut',
          },
          {
            role: 'copy',
          },
          {
            role: 'paste',
          },
          {
            role: 'delete',
          },
          {
            type: 'separator',
          },
          {
            role: 'selectall',
          },
        ],
      },
      {
        label: i18n._(/* i18n */ { id: 'View' }),
        submenu: [
          {
            role: 'reload',
          },
          {
            role: 'forcereload',
          },
          {
            label: i18n._(/* i18n */ { id: 'Developer' }),
            submenu: [
              {
                label: i18n._(/* i18n */ { id: 'Developer Tools' }),
                accelerator: process.platform === 'darwin' ? 'Alt+Command+I' : 'Ctrl+Shift+I',
                click: () => mainWindow.toggleDevTools(),
              },
              // {
              // label: isSimulator
              //  ? i18n._(/* i18n */ { id: 'Disable Simulator' })
              //   : i18n._(/* i18n */ { id: 'Enable Simulator' }),
              // click: () => toggleSimulatorMode(),
              // },
            ],
          },
          {
            type: 'separator',
          },
          {
            role: 'resetzoom',
          },
          {
            role: 'zoomin',
          },
          {
            role: 'zoomout',
          },
          {
            type: 'separator',
          },
          {
            label: i18n._(/* i18n */ { id: 'Full Screen' }),
            accelerator: process.platform === 'darwin' ? 'Ctrl+Command+F' : 'F11',
            click: () => mainWindow.setFullScreen(!mainWindow.isFullScreen()),
          },
        ],
      },
      {
        label: i18n._(/* i18n */ { id: 'Window' }),
        submenu: [
          {
            role: 'minimize',
          },
          {
            role: 'zoom',
          },
          {
            role: 'close',
          },
        ],
      },
      {
        label: i18n._(/* i18n */ { id: 'Help' }),
        role: 'help',
        submenu: [
          {
            label: i18n._(/* i18n */ { id: 'Chia Blockchain Wiki' }),
            click: () => {
              openExternal('https://github.com/Chia-Network/chia-blockchain/wiki');
            },
          },
          {
            label: i18n._(/* i18n */ { id: 'Frequently Asked Questions' }),
            click: () => {
              openExternal('https://github.com/Chia-Network/chia-blockchain/wiki/FAQ');
            },
          },
          {
            label: i18n._(/* i18n */ { id: 'Release Notes' }),
            click: () => {
              openExternal('https://github.com/Chia-Network/chia-blockchain/releases');
            },
          },
          {
            label: i18n._(/* i18n */ { id: 'Contribute on GitHub' }),
            click: () => {
              openExternal('https://github.com/Chia-Network/chia-blockchain/blob/main/CONTRIBUTING.md');
            },
          },
          {
            type: 'separator',
          },
          {
            label: i18n._(/* i18n */ { id: 'Report an Issue...' }),
            click: () => {
              openExternal('https://github.com/Chia-Network/chia-blockchain/issues');
            },
          },
          {
            label: i18n._(/* i18n */ { id: 'Chat on KeyBase' }),
            click: () => {
              openExternal('https://keybase.io/team/chia_network.public');
            },
          },
          {
            label: i18n._(/* i18n */ { id: 'Follow on Twitter' }),
            click: () => {
              openExternal('https://twitter.com/chia_project');
            },
          },
        ],
      },
    ];

    if (process.platform === 'darwin') {
      // Chia Blockchain menu (Mac)
      template.unshift({
        label: i18n._(/* i18n */ { id: 'Chia' }),
        submenu: [
          {
            label: i18n._(/* i18n */ { id: 'About Chia Blockchain' }),
            click: () => {
              openAbout();
            },
          },
          {
            type: 'separator',
          },
          {
            role: 'services',
          },
          {
            type: 'separator',
          },
          {
            role: 'hide',
          },
          {
            role: 'hideothers',
          },
          {
            role: 'unhide',
          },
          {
            type: 'separator',
          },
          {
            role: 'quit',
          },
        ],
      });

      // File menu (MacOS)
      template.splice(1, 1, {
        label: i18n._(/* i18n */ { id: 'File' }),
        submenu: [
          {
            role: 'close',
          },
        ],
      });

      // Edit menu (MacOS)
      template[2].submenu.push(
        {
          type: 'separator',
        },
        {
          label: i18n._(/* i18n */ { id: 'Speech' }),
          submenu: [
            {
              role: 'startspeaking',
            },
            {
              role: 'stopspeaking',
            },
          ],
        }
      );

      // Window menu (MacOS)
      template.splice(4, 1, {
        role: 'window',
        submenu: [
          {
            role: 'minimize',
          },
          {
            role: 'zoom',
          },
          {
            type: 'separator',
          },
          {
            role: 'front',
          },
        ],
      });
    }

    if (process.platform === 'linux' || process.platform === 'win32') {
      // Help menu (Windows, Linux)
      template[4].submenu.push(
        {
          type: 'separator',
        },
        {
          label: i18n._(/* i18n */ { id: 'About Chia Blockchain' }),
          click() {
            openAbout();
          },
        }
      );
    }

    return template;
  };

  /**
   * Open the given external protocol URL in the desktop’s default manner.
   */
  const openExternal = (url) => {
    shell.openExternal(url);
  };
}<|MERGE_RESOLUTION|>--- conflicted
+++ resolved
@@ -1,14 +1,4 @@
 import crypto from 'crypto';
-<<<<<<< HEAD
-import fs from 'fs';
-import path from 'path';
-import url from 'url';
-
-import { initialize } from '@electron/remote/main';
-import axios from 'axios';
-import chokidar from 'chokidar';
-=======
->>>>>>> 19d8230c
 import {
   app,
   dialog,
@@ -27,6 +17,7 @@
 
 import { initialize } from '@electron/remote/main';
 import axios from 'axios';
+import chokidar from 'chokidar';
 import windowStateKeeper from 'electron-window-state';
 import React from 'react';
 // import os from 'os';
