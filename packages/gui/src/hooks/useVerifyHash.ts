--- conflicted
+++ resolved
@@ -1,15 +1,7 @@
-<<<<<<< HEAD
-import { useLocalStorage } from '@chia/api-react';
-import { ContactSupportOutlined } from '@mui/icons-material';
+import type { NFTInfo } from '@chia-network/api';
 import { useState, useEffect, useRef } from 'react';
-=======
-import type { NFTInfo } from '@chia-network/api';
-import { useLocalStorage } from '@chia-network/api-react';
-import { useState, useEffect } from 'react';
->>>>>>> 19d8230c
 import isURL from 'validator/lib/isURL';
 
-import { eventEmitter } from '../components/nfts/NFTContextualActions';
 import computeHash from '../util/computeHash';
 import getRemoteFileContent, { FileType } from '../util/getRemoteFileContent';
 import { mimeTypeRegex, isImage, parseExtensionFromUrl } from '../util/utils';
@@ -83,7 +75,6 @@
 
     const thumbCache = getCacheItem(`thumb-cache-${nftId}`);
     const contentCache = getCacheItem(`content-cache-${nftId}`);
-
 
     if (metadata?.preview_video_uris && !metadata.preview_video_hash) {
       setIsLoading(false);
