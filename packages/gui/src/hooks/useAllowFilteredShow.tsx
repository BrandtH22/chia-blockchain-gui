--- conflicted
+++ resolved
@@ -82,7 +82,6 @@
        this 2s wait will only happen if metadata is not cached already, if it's cached, then there will be no waiting
     */
     nftArray.current = [];
-<<<<<<< HEAD
     for (let i = 0; i < Math.ceil(nfts.length / concurrentCount); i++) {
       const tempCount =
         i === Math.ceil(nfts.length / concurrentCount) - 1 ? nfts.length % concurrentCount : concurrentCount;
@@ -93,25 +92,12 @@
         if (
           !hideObjectionableContent ||
           !nftWithMetadata?.metadata ||
-          (nftWithMetadata?.metadata && !nftWithMetadata?.metadata.sensitive_content)
+          (nftWithMetadata?.metadata &&
+            (!nftWithMetadata?.metadata.sensitive_content ||
+              nftWithMetadata?.metadata.sensitive_content === false ||
+              nftWithMetadata?.metadata.sensitive_content === 'false'))
         ) {
           nftArray.current = nftArray.current.concat(nftWithMetadata);
-=======
-    for (let i = 0; i < nfts.length; i++) {
-      const nftWithMetadata: any = (await getMetadata(nfts[i], lru)) || { nftId: nfts[i]?.$nftId };
-      if (
-        !hideObjectionableContent ||
-        !nftWithMetadata?.metadata ||
-        (nftWithMetadata?.metadata &&
-          (!nftWithMetadata?.metadata.sensitive_content ||
-            nftWithMetadata?.metadata.sensitive_content === false ||
-            nftWithMetadata?.metadata.sensitive_content === 'false'))
-      ) {
-        nftArray.current = nftArray.current.concat(nftWithMetadata);
-        /* compromise - rerender gallery only every 10% of the size of your whole collection */
-        if (i % (Math.floor(nfts.length / 10) + 1) === 0 && i > 0) {
-          setAllowNFTsFiltered(nftArray.current);
->>>>>>> 93be02f1
         }
       });
       setAllowNFTsFiltered(nftArray.current);
