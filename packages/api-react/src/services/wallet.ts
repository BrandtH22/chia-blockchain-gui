--- conflicted
+++ resolved
@@ -1411,11 +1411,7 @@
 
     addVCProofs: mutation(build, VC, 'addVCProofs'),
 
-<<<<<<< HEAD
     getProofsForRoot: query(build, VC, 'getProofsForRoot'),
-=======
-    getProofsForRoot: mutation(build, VC, 'getProofsForRoot'),
->>>>>>> 9333f0f1
 
     revokeVC: mutation(build, VC, 'revokeVC'),
   }),
@@ -1529,10 +1525,6 @@
   useGetVCListQuery,
   useSpendVCMutation,
   useAddVCProofsMutation,
-<<<<<<< HEAD
   useGetProofsForRootQuery,
-=======
-  useGetProofsForRootMutation,
->>>>>>> 9333f0f1
   useRevokeVCMutation,
 } = walletApi;