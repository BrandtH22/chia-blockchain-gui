/* eslint-disable no-param-reassign -- This file use Immer */
import { CAT, DID, Farmer, NFT, Pool, WalletService, WalletType, toBech32m, VC } from '@chia-network/api';
import type { NFTInfo, Transaction, Wallet, WalletBalance } from '@chia-network/api';
import BigNumber from 'bignumber.js';

import api, { baseQuery } from '../api';
import normalizePoolState from '../utils/normalizePoolState';
import onCacheEntryAddedInvalidate from '../utils/onCacheEntryAddedInvalidate';
import { query, mutation } from '../utils/reduxToolkitEndpointAbstractions';

const tagTypes = [
  'Address',
  'CATWalletInfo',
  'DID',
  'DIDCoinInfo',
  'DIDInfo',
  'DIDName',
  'DIDPubKey',
  'DIDRecoveryInfo',
  'DIDRecoveryList',
  'DIDWallet',
  'Keys',
  'LoggedInFingerprint',
  'NFTCount',
  'NFTInfo',
  'NFTRoyalties',
  'NFTWalletWithDID',
  'OfferCounts',
  'OfferTradeRecord',
  'PlotNFT',
  'PoolWalletStatus',
  'TransactionCount',
  'Transactions',
  'WalletBalance',
  'WalletConnections',
  'Wallets',
  'DerivationIndex',
  'CATs',
  'DaemonKey',
  'Notification',
];

const apiWithTag = api.enhanceEndpoints({
<<<<<<< HEAD
  addTagTypes: [
    'Address',
    'CATWalletInfo',
    'DID',
    'DIDCoinInfo',
    'DIDInfo',
    'DIDName',
    'DIDPubKey',
    'DIDRecoveryInfo',
    'DIDRecoveryList',
    'DIDWallet',
    'Keys',
    'LoggedInFingerprint',
    'NFTCount',
    'NFTInfo',
    'NFTRoyalties',
    'NFTWalletWithDID',
    'OfferCounts',
    'OfferTradeRecord',
    'PlotNFT',
    'PoolWalletStatus',
    'TransactionCount',
    'Transactions',
    'WalletBalance',
    'WalletConnections',
    'Wallets',
    'DerivationIndex',
    'CATs',
    'DaemonKey',
    'Notification',
    'AutoClaim',
  ],
=======
  addTagTypes: tagTypes,
>>>>>>> 0c583e2d
});

export const walletApi = apiWithTag.injectEndpoints({
  endpoints: (build) => ({
    walletPing: query(build, WalletService, 'ping'),

    getLoggedInFingerprint: query(build, WalletService, 'getLoggedInFingerprint', {
      transformResponse: (response) => response.fingerprint,
      providesTags: ['LoggedInFingerprint'],
    }),

    // TODO refactor
    getWallets: build.query<Wallet[], { includeData?: boolean } | void>({
      // eslint-disable-next-line @typescript-eslint/default-param-last -- cannot change order
      async queryFn(args = { includeData: false }, _queryApi, _extraOptions, fetchWithBQ) {
        try {
          const { data, error } = await fetchWithBQ({
            command: 'getWallets',
            service: WalletService,
            args,
          });

          if (error) {
            throw error as Error;
          }

          const wallets = data?.wallets;
          if (!wallets) {
            throw new Error('List of the wallets is not defined');
          }

          return {
            data: await Promise.all(
              wallets.map(async (wallet: Wallet) => {
                const { type } = wallet;
                const meta: any = {};
                if (type === WalletType.CAT) {
                  // get CAT asset
                  const { data: assetData, error: assetError } = await fetchWithBQ({
                    command: 'getAssetId',
                    service: CAT,
                    args: { walletId: wallet.id },
                  });

                  if (assetError) {
                    throw assetError as Error;
                  }

                  meta.assetId = assetData.assetId;

                  // get CAT name
                  const { data: nameData, error: nameError } = await fetchWithBQ({
                    command: 'getName',
                    service: CAT,
                    args: { walletId: wallet.id },
                  });

                  if (nameError) {
                    throw nameError as Error;
                  }

                  meta.name = nameData.name;
                } else if (type === WalletType.NFT) {
                  // get DID assigned to the NFT Wallet (if any)
                  const { data: didData, error: didError } = await fetchWithBQ({
                    command: 'getNftWalletDid',
                    service: NFT,
                    args: { walletId: wallet.id },
                  });

                  if (didError) {
                    throw didError as Error;
                  }

                  meta.did = didData.didId;
                }

                return {
                  ...wallet,
                  meta,
                };
              })
            ),
          };
        } catch (error) {
          return {
            error,
          };
        }
      },
      // transformResponse: (response) => response.wallets,
      providesTags(result) {
        return result
          ? [...result.map(({ id }) => ({ type: 'Wallets', id } as const)), { type: 'Wallets', id: 'LIST' }]
          : [{ type: 'Wallets', id: 'LIST' }];
      },
      onCacheEntryAdded: onCacheEntryAddedInvalidate(baseQuery, api, [
        {
          command: 'onWalletCreated',
          service: WalletService,
          endpoint: 'getWallets',
        },
      ]),
    }),

    getTransaction: query(build, WalletService, 'getTransaction', {
      transformResponse: (response) => response.transaction,
      onCacheEntryAdded: onCacheEntryAddedInvalidate(baseQuery, api, [
        {
          command: 'onTransactionUpdate',
          service: WalletService,
          onUpdate: (draft, data, { transactionId }) => {
            const {
              additionalData: { transaction },
            } = data;

            if (transaction.name === transactionId) {
              Object.assign(draft, transaction);
            }
          },
        },
      ]),
    }),

    getTransactionMemo: mutation(build, WalletService, 'getTransactionMemo', {
      transformResponse: (response) => {
        const id = Object.keys(response)[0];
        return {
          [id]: response[id][id]?.[0],
        };
      },
    }),

    getPwStatus: query(build, WalletService, 'getPwStatus', {
      providesTags(result, _error, { walletId }) {
        return result ? [{ type: 'PoolWalletStatus', id: walletId }] : [];
      },
    }),

    pwAbsorbRewards: mutation(build, WalletService, 'pwAbsorbRewards', {
      invalidatesTags: [
        { type: 'Transactions', id: 'LIST' },
        { type: 'PlotNFT', id: 'LIST' },
      ],
    }),

    pwJoinPool: mutation(build, WalletService, 'pwJoinPool', {
      invalidatesTags: [
        { type: 'Transactions', id: 'LIST' },
        { type: 'PlotNFT', id: 'LIST' },
      ],
    }),

    pwSelfPool: mutation(build, WalletService, 'pwSelfPool', {
      invalidatesTags: [
        { type: 'Transactions', id: 'LIST' },
        { type: 'PlotNFT', id: 'LIST' },
      ],
    }),

    createNewWallet: mutation(build, WalletService, 'createNewWallet', {
      invalidatesTags: [
        { type: 'Wallets', id: 'LIST' },
        { type: 'DIDWallet', id: 'LIST' },
      ],
    }),

    deleteUnconfirmedTransactions: mutation(build, WalletService, 'deleteUnconfirmedTransactions', {
      invalidatesTags: (_result, _error, { walletId }) => [
        { type: 'Transactions', id: 'LIST' },
        { type: 'TransactionCount', id: walletId },
      ],
    }),

    getWalletBalance: query(build, WalletService, 'getWalletBalance', {
      transformResponse: (response) => {
        const {
          walletBalance,
          walletBalance: { confirmedWalletBalance, unconfirmedWalletBalance },
        } = response;

        const pendingBalance = new BigNumber(unconfirmedWalletBalance).minus(confirmedWalletBalance);
        const pendingTotalBalance = new BigNumber(confirmedWalletBalance).plus(pendingBalance);

        return {
          ...walletBalance,
          pendingBalance,
          pendingTotalBalance,
        };
      },
      onCacheEntryAdded: onCacheEntryAddedInvalidate(baseQuery, api, [
        {
          command: 'onCoinAdded',
          service: WalletService,
          endpoint: 'getWalletBalance',
        },
        {
          command: 'onCoinRemoved',
          service: WalletService,
          endpoint: 'getWalletBalance',
        },
        {
          command: 'onPendingTransaction',
          service: WalletService,
          endpoint: 'getWalletBalance',
        },
        {
          command: 'onOfferAdded',
          service: WalletService,
          endpoint: 'getWalletBalance',
        },
        {
          command: 'onOfferUpdated',
          service: WalletService,
          endpoint: 'getWalletBalance',
        },
      ]),
    }),

    getFarmedAmount: query(build, WalletService, 'getFarmedAmount', {
      onCacheEntryAdded: onCacheEntryAddedInvalidate(baseQuery, api, [
        {
          command: 'onCoinAdded',
          service: WalletService,
          endpoint: 'getFarmedAmount',
        },
        {
          command: 'onCoinRemoved',
          service: WalletService,
          endpoint: 'getFarmedAmount',
        },
      ]),
    }),

    // TODO refactor
    sendTransaction: build.mutation<
      any,
      {
        walletId: number;
        amount: string;
        fee: string;
        address: string;
        memos?: string[];
        waitForConfirmation?: boolean;
      }
    >({
      async queryFn(args, queryApi, _extraOptions, fetchWithBQ) {
        let subscribeResponse: any;

        function unsubscribe() {
          if (subscribeResponse) {
            subscribeResponse.data();
            subscribeResponse = undefined;
          }
        }

        try {
          const { waitForConfirmation, ...restArgs } = args;

          return {
            // eslint-disable-next-line no-async-promise-executor -- Not refactoring from `new Promise` to keep consistent
            data: await new Promise(async (resolve, reject) => {
              const updatedTransactions: Transaction[] = [];
              let transactionName: string;

              function processUpdates() {
                if (!transactionName) {
                  return;
                }

                const transaction = updatedTransactions.find((trx) => {
                  if (trx.name !== transactionName) {
                    return false;
                  }

                  if (!trx?.sentTo?.length) {
                    return false;
                  }

                  const validSentTo = trx.sentTo.find((record) => {
                    const [, , error] = record;

                    if (error === 'NO_TRANSACTIONS_WHILE_SYNCING') {
                      return false;
                    }

                    return true;
                  });

                  return !!validSentTo;
                });

                if (transaction) {
                  resolve({
                    transaction,
                    transactionId: transaction.name,
                  });
                }
              }

              // bind all changes related to transactions
              if (waitForConfirmation) {
                // subscribing to tx_updates
                subscribeResponse = await baseQuery(
                  {
                    command: 'onTransactionUpdate',
                    service: WalletService,
                    args: [
                      (data: any) => {
                        const {
                          additionalData: { transaction },
                        } = data;

                        updatedTransactions.push(transaction);
                        processUpdates();
                      },
                    ],
                  },
                  queryApi
                );
              }

              // make transaction
              const { data: sendTransactionData, error } = await fetchWithBQ({
                command: 'sendTransaction',
                service: WalletService,
                args: restArgs,
              });

              if (error) {
                reject(error);
                return;
              }

              if (!waitForConfirmation) {
                resolve(sendTransactionData);
                return;
              }

              const { transaction } = sendTransactionData;
              if (!transaction) {
                reject(new Error('Transaction is not present in response'));
                return;
              }

              transactionName = transaction.name;
              updatedTransactions.push(transaction);
              processUpdates();
            }),
          };
        } catch (error) {
          console.error('error trx', error);
          return {
            error,
          };
        } finally {
          unsubscribe();
        }
      },
      invalidatesTags: [{ type: 'Transactions', id: 'LIST' }],
    }),

    generateMnemonic: mutation(build, WalletService, 'generateMnemonic', {
      transformResponse: (response) => response.mnemonic,
    }),

    getPublicKeys: query(build, WalletService, 'getPublicKeys', {
      transformResponse: (response) => response.publicKeyFingerprints,
      providesTags: (keys) =>
        keys
          ? [...keys.map((key) => ({ type: 'Keys', id: key } as const)), { type: 'Keys', id: 'LIST' }]
          : [{ type: 'Keys', id: 'LIST' }],
    }),

    deleteKey: mutation(build, WalletService, 'deleteKey', {
      invalidatesTags: (_result, _error, { fingerprint }) => [
        { type: 'Keys', id: fingerprint },
        { type: 'Keys', id: 'LIST' },
        { type: 'DaemonKey', id: fingerprint },
        { type: 'DaemonKey', id: 'LIST' },
      ],
    }),

    checkDeleteKey: mutation(build, WalletService, 'checkDeleteKey'),

    deleteAllKeys: mutation(build, WalletService, 'deleteAllKeys', {
      invalidatesTags: [
        { type: 'Keys', id: 'LIST' },
        { type: 'DaemonKey', id: 'LIST' },
      ],
    }),

    logIn: mutation(build, WalletService, 'logIn', {
      // we need to use useClearCache after logIn,
      // invalidateTags will not work because it will just do refetch and user see data from previous key until new data will be fetched
      // invalidatesTags: tagTypes, // invalidates all tags
    }),

    getPrivateKey: query(build, WalletService, 'getPrivateKey', {
      transformResponse: (response) => response.privateKey,
    }),

    getTransactions: query(build, WalletService, 'getTransactions', {
      transformResponse: (response) => response.transactions,
      providesTags(result) {
        return result
          ? [
              ...result.map(({ name }) => ({ type: 'Transactions', id: name } as const)),
              { type: 'Transactions', id: 'LIST' },
            ]
          : [{ type: 'Transactions', id: 'LIST' }];
      },
      onCacheEntryAdded: onCacheEntryAddedInvalidate(baseQuery, api, [
        {
          command: 'onCoinAdded',
          service: WalletService,
          endpoint: 'getTransactions',
        },
        {
          command: 'onCoinRemoved',
          service: WalletService,
          endpoint: 'getTransactions',
        },
        {
          command: 'onPendingTransaction',
          service: WalletService,
          endpoint: 'getTransactions',
        },
      ]),
    }),

    getTransactionsCount: query(build, WalletService, 'getTransactionsCount', {
      transformResponse: (response) => response.count,
      providesTags: (result, _error, { walletId }) => (result ? [{ type: 'TransactionCount', id: walletId }] : []),
      onCacheEntryAdded: onCacheEntryAddedInvalidate(baseQuery, api, [
        {
          command: 'onCoinAdded',
          service: WalletService,
          endpoint: 'getTransactionsCount',
        },
        {
          command: 'onCoinRemoved',
          service: WalletService,
          endpoint: 'getTransactionsCount',
        },
        {
          command: 'onPendingTransaction',
          service: WalletService,
          endpoint: 'getTransactionsCount',
        },
      ]),
    }),

    getCurrentAddress: build.query<
      string,
      {
        walletId: number;
      }
    >({
      query: ({ walletId }) => ({
        command: 'getNextAddress',
        service: WalletService,
        args: { walletId, newAddress: false },
      }),
      transformResponse: (response) => response.address,
      providesTags: (result, _error, { walletId }) => (result ? [{ type: 'Address', id: walletId }] : []),
    }),

    getNextAddress: mutation(build, WalletService, 'getNextAddress', {
      transformResponse: (response) => response.address,
      invalidatesTags: (result, _error, { walletId }) => (result ? [{ type: 'Address', id: walletId }] : []),
    }),

    farmBlock: mutation(build, WalletService, 'farmBlock'),

    getTimestampForHeight: query(build, WalletService, 'getTimestampForHeight'),

    getHeightInfo: query(build, WalletService, 'getHeightInfo', {
      transformResponse: (response) => response.height,
      onCacheEntryAdded: onCacheEntryAddedInvalidate(baseQuery, api, [
        {
          command: 'onSyncChanged',
          service: WalletService,
          endpoint: 'getHeightInfo',
        },
        {
          command: 'onNewBlock',
          service: WalletService,
          endpoint: 'getHeightInfo',
        },
      ]),
    }),

    getCurrentDerivationIndex: query(build, WalletService, 'getCurrentDerivationIndex', {
      providesTags: (result) => (result ? [{ type: 'DerivationIndex' }] : []),
      onCacheEntryAdded: onCacheEntryAddedInvalidate(baseQuery, api, [
        {
          command: 'onNewDerivationIndex',
          service: WalletService,
          onUpdate: (draft, data) => {
            draft.index = data?.additionalData?.index;
          },
        },
      ]),
    }),

    extendDerivationIndex: mutation(build, WalletService, 'extendDerivationIndex', {
      invalidatesTags: [{ type: 'DerivationIndex' }],
    }),

    getNetworkInfo: query(build, WalletService, 'getNetworkInfo'),

    getSyncStatus: query(build, WalletService, 'getSyncStatus', {
      onCacheEntryAdded: onCacheEntryAddedInvalidate(baseQuery, api, [
        {
          command: 'onSyncChanged',
          service: WalletService,
          endpoint: 'getSyncStatus',
        },
        {
          command: 'onNewBlock',
          service: WalletService,
          endpoint: 'getSyncStatus',
        },
      ]),
    }),

    getWalletConnections: query(build, WalletService, 'getConnections', {
      transformResponse: (response) => response.connections,
      providesTags: (connections) =>
        connections
          ? [
              ...connections.map(({ nodeId }) => ({ type: 'WalletConnections', id: nodeId } as const)),
              { type: 'WalletConnections', id: 'LIST' },
            ]
          : [{ type: 'WalletConnections', id: 'LIST' }],
      onCacheEntryAdded: onCacheEntryAddedInvalidate(baseQuery, api, [
        {
          command: 'onConnections',
          service: WalletService,
          onUpdate: (draft, data) => {
            // empty base array
            draft.splice(0);

            // assign new items
            Object.assign(draft, data.connections);
          },
        },
      ]),
    }),

    // Offers

    getAllOffers: query(build, WalletService, 'getAllOffers', {
      transformResponse: (response) => {
        if (!response.offers) {
          return response.tradeRecords;
        }
        return response.tradeRecords.map((tradeRecord, index) => ({
          ...tradeRecord,
          _offerData: response.offers?.[index],
        }));
      },
      providesTags(result) {
        return result
          ? [
              ...result.map(({ tradeId }) => ({ type: 'OfferTradeRecord', id: tradeId } as const)),
              { type: 'OfferTradeRecord', id: 'LIST' },
            ]
          : [{ type: 'OfferTradeRecord', id: 'LIST' }];
      },
      onCacheEntryAdded: onCacheEntryAddedInvalidate(baseQuery, api, [
        {
          command: 'onCoinAdded',
          service: WalletService,
          endpoint: 'getAllOffers',
        },
        {
          command: 'onCoinRemoved',
          service: WalletService,
          endpoint: 'getAllOffers',
        },
        {
          command: 'onPendingTransaction',
          service: WalletService,
          endpoint: 'getAllOffers',
        },
      ]),
    }),

    getOffersCount: query(build, WalletService, 'getOffersCount', {
      providesTags: ['OfferCounts'],
    }),

    createOfferForIds: mutation(build, WalletService, 'createOfferForIds', {
      invalidatesTags: [{ type: 'OfferTradeRecord', id: 'LIST' }, 'OfferCounts'],
    }),

    cancelOffer: mutation(build, WalletService, 'cancelOffer', {
      invalidatesTags: (_result, _error, { tradeId }) => [{ type: 'OfferTradeRecord', id: tradeId }],
    }),

    checkOfferValidity: mutation(build, WalletService, 'checkOfferValidity'),

    takeOffer: mutation(build, WalletService, 'takeOffer', {
      invalidatesTags: [{ type: 'OfferTradeRecord', id: 'LIST' }, 'OfferCounts'],
    }),

    getOfferSummary: mutation(build, WalletService, 'getOfferSummary'),

    getOfferData: mutation(build, WalletService, 'getOfferData'),

    getOfferRecord: mutation(build, WalletService, 'getOfferRecord'),

    // Pool
    createNewPoolWallet: mutation(build, Pool, 'createNewPoolWallet', {
      invalidatesTags: [
        { type: 'Wallets', id: 'LIST' },
        { type: 'Transactions', id: 'LIST' },
      ],
    }),

    // CAT
    createNewCATWallet: mutation(build, CAT, 'createNewCatWallet', {
      invalidatesTags: [
        { type: 'Wallets', id: 'LIST' },
        { type: 'Transactions', id: 'LIST' },
      ],
    }),

    createCATWalletForExisting: mutation(build, CAT, 'createWalletForExisting', {
      invalidatesTags: [
        { type: 'Wallets', id: 'LIST' },
        { type: 'Transactions', id: 'LIST' },
      ],
    }),

    getCATWalletInfo: query(build, CAT, 'getWalletIdAndName', {
      providesTags: (result, _error, { assetId }) => (result ? [{ type: 'CATWalletInfo', id: assetId }] : []),
    }),

    getCATAssetId: query(build, CAT, 'getAssetId', {
      transformResponse: (response) => response.assetId,
    }),

    getCatList: query(build, CAT, 'getCatList', {
      transformResponse: (response) => response.catList,
      providesTags(result) {
        return result
          ? [...result.map(({ assetId }) => ({ type: 'CATs', id: assetId } as const)), { type: 'CATs', id: 'LIST' }]
          : [{ type: 'CATs', id: 'LIST' }];
      },
    }),

    getCATName: query(build, CAT, 'getName', {
      transformResponse: (response) => response.name,
    }),

    setCATName: mutation(build, CAT, 'setName', {
      invalidatesTags: [
        { type: 'Wallets', id: 'LIST' },
        { type: 'CATs', id: 'LIST' },
      ],
    }),

    getStrayCats: query(build, CAT, 'getStrayCats', {
      transformResponse: (response) => response.strayCats,
    }),

    // TODO refactor
    spendCAT: build.mutation<
      any,
      {
        walletId: number;
        address: string;
        amount: string;
        fee: string;
        memos?: string[];
        waitForConfirmation?: boolean;
      }
    >({
      async queryFn(args, queryApi, _extraOptions, fetchWithBQ) {
        let subscribeResponse: any;

        function unsubscribe() {
          if (subscribeResponse) {
            subscribeResponse.data();
            subscribeResponse = undefined;
          }
        }

        try {
          const { waitForConfirmation, ...restArgs } = args;

          return {
            // eslint-disable-next-line no-async-promise-executor -- Not refactoring from `new Promise` to keep consistent
            data: await new Promise(async (resolve, reject) => {
              const updatedTransactions: Transaction[] = [];
              let transactionName: string;

              function processUpdates() {
                if (!transactionName) {
                  console.warn(`Transaction name is not defined`, updatedTransactions);
                  return;
                }

                const transaction = updatedTransactions.find(
                  (trx) => trx.name === transactionName && !!trx?.sentTo?.length
                );

                if (transaction) {
                  resolve({
                    transaction,
                    transactionId: transaction.name,
                  });
                }
              }

              // bind all changes related to transactions
              if (waitForConfirmation) {
                // subscribing to tx_updates
                subscribeResponse = await baseQuery(
                  {
                    command: 'onTransactionUpdate',
                    service: WalletService,
                    args: [
                      (data: any) => {
                        const {
                          additionalData: { transaction },
                        } = data;

                        updatedTransactions.push(transaction);
                        processUpdates();
                      },
                    ],
                  },
                  queryApi
                );
              }

              // make transaction

              const { data: sendTransactionData, error } = await fetchWithBQ({
                command: 'spend',
                service: CAT,

                args: restArgs,
              });

              if (error) {
                reject(error);
                return;
              }

              if (!waitForConfirmation) {
                resolve(sendTransactionData);
                return;
              }

              const { transaction } = sendTransactionData;
              if (!transaction) {
                reject(new Error('Transaction is not present in response'));
              }

              transactionName = transaction.name;
              updatedTransactions.push(transaction);
              processUpdates();
            }),
          };
        } catch (error) {
          return {
            error,
          };
        } finally {
          unsubscribe();
        }
      },
      invalidatesTags: [{ type: 'Transactions', id: 'LIST' }],
    }),

    // TODO refactor
    addCATToken: build.mutation<
      any,
      {
        assetId: string;
        name: string;
        fee: string;
      }
    >({
      async queryFn({ name, ...restArgs }, _queryApi, _extraOptions, fetchWithBQ) {
        try {
          const { data, error } = await fetchWithBQ({
            command: 'createWalletForExisting',
            service: CAT,
            args: restArgs,
          });

          if (error) {
            throw error as Error;
          }

          const walletId = data?.walletId;
          if (!walletId) {
            throw new Error('Wallet id is not defined');
          }

          await fetchWithBQ({
            command: 'setName',
            service: CAT,
            args: { walletId, name },
          });

          return {
            data: walletId,
          };
        } catch (error) {
          return {
            error,
          };
        }
      },
      invalidatesTags: [
        { type: 'Wallets', id: 'LIST' },
        { type: 'Transactions', id: 'LIST' },
      ],
    }),

    // PlotNFTs

    // TODO refactor

    getPlotNFTs: build.query<Object, undefined>({
      async queryFn(_args, { signal }, _extraOptions, fetchWithBQ) {
        try {
          const [wallets, poolStates] = await Promise.all([
            (async () => {
              const { data, error } = await fetchWithBQ({
                command: 'getWallets',
                service: WalletService,
              });

              if (error) {
                throw error as Error;
              }

              if (!data?.wallets) {
                throw new Error('List of the wallets is not defined');
              }

              return data.wallets;
            })(),
            (async () => {
              const { data, error } = await fetchWithBQ({
                command: 'getPoolState',
                service: Farmer,
              });

              if (error) {
                throw error as Error;
              }

              const poolState = data?.poolState;
              if (!poolState) {
                throw new Error('Pool state is not defined');
              }

              return poolState;
            })(),
          ]);

          if (signal.aborted) {
            throw new Error('Query was aborted');
          }

          // filter pool wallets
          const poolWallets = wallets?.filter((wallet: any) => wallet.type === WalletType.POOLING_WALLET) ?? [];

          const [poolWalletStates, walletBalances] = await Promise.all([
            await Promise.all(
              poolWallets.map(async (wallet: any) => {
                const { data, error } = await fetchWithBQ({
                  command: 'getPwStatus',
                  service: WalletService,
                  args: { walletId: wallet.id },
                });

                if (error) {
                  throw error as Error;
                }

                return {
                  ...data?.state,
                  walletId: wallet.id,
                };
              })
            ),
            await Promise.all<WalletBalance>(
              poolWallets.map(async (wallet: any) => {
                const { data, error } = await fetchWithBQ({
                  command: 'getWalletBalance',
                  service: WalletService,
                  args: { walletId: wallet.id },
                });

                if (error) {
                  throw error as Error;
                }

                return data?.walletBalance;
              })
            ),
          ]);

          if (signal.aborted) {
            throw new Error('Query was aborted');
          }

          // combine poolState and poolWalletState
          const nfts: any = [];
          const external: any = [];

          poolStates.forEach((poolStateItem: any) => {
            const poolWalletStatus = poolWalletStates.find(
              (item) => item.launcherId === poolStateItem.poolConfig.launcherId
            );
            if (!poolWalletStatus) {
              external.push({
                poolState: normalizePoolState(poolStateItem),
              });
              return;
            }

            const walletBalance = walletBalances.find((item) => item?.walletId === poolWalletStatus.walletId);

            if (!walletBalance) {
              external.push({
                poolState: normalizePoolState(poolStateItem),
              });
              return;
            }

            nfts.push({
              poolState: normalizePoolState(poolStateItem),
              poolWalletStatus,
              walletBalance,
            });
          });

          return {
            data: {
              nfts,
              external,
            },
          };
        } catch (error) {
          return {
            error,
          };
        }
      },
      providesTags: [{ type: 'PlotNFT', id: 'LIST' }],
    }),

    // DID

    createNewDIDWallet: mutation(build, DID, 'createNewDIDWallet', {
      invalidatesTags: [
        { type: 'Wallets', id: 'LIST' },
        { type: 'DIDWallet', id: 'LIST' },
        { type: 'Transactions', id: 'LIST' },
      ],
    }),

    getDIDName: query(build, DID, 'getDidName', {
      providesTags: (result, _error, { walletId }) => (result ? [{ type: 'DIDName', id: walletId }] : []),
    }),

    setDIDName: mutation(build, DID, 'setDIDName', {
      invalidatesTags: (_result, _error, { walletId }) => [
        { type: 'Wallets', id: walletId },
        { type: 'DIDWallet', id: walletId },
        { type: 'DIDName', id: walletId },
      ],
    }),

    updateDIDRecoveryIds: mutation(build, DID, 'updateRecoveryIds', {
      invalidatesTags: (_result, _error, { walletId }) => [
        { type: 'Wallets', id: walletId },
        { type: 'DIDRecoveryList', id: walletId },
      ],
    }),

    getDIDPubKey: query(build, DID, 'getPubKey', {
      providesTags: (result, _error, { walletId }) => (result ? [{ type: 'DIDPubKey', id: walletId }] : []),
    }),

    getDID: query(build, DID, 'getDid', {
      providesTags: (result, _error, { walletId }) => (result ? [{ type: 'DID', id: walletId }] : []),
    }),

    // TODO refactor
    getDIDs: build.query<Wallet[], undefined>({
      async queryFn(_args, _queryApi, _extraOptions, fetchWithBQ) {
        try {
          const { data, error } = await fetchWithBQ({
            command: 'getWallets',
            service: WalletService,
          });

          if (error) {
            throw error as Error;
          }

          const wallets = data?.wallets;
          if (!wallets) {
            throw new Error('Wallets are not defined');
          }

          const didWallets = wallets.filter((wallet: any) => wallet.type === WalletType.DECENTRALIZED_ID);

          return {
            data: await Promise.all(
              didWallets.map(async (wallet: Wallet) => {
                const { data: dataLocal, error: errorLocal } = await fetchWithBQ({
                  command: 'getDid',
                  service: DID,
                  args: { walletId: wallet.id },
                });

                if (errorLocal) {
                  throw errorLocal as Error;
                }

                const { myDid } = dataLocal;

                return {
                  ...wallet,
                  myDid,
                };
              })
            ),
          };
        } catch (error) {
          return {
            error,
          };
        }
      },
      providesTags(result) {
        return result
          ? [...result.map(({ id }) => ({ type: 'DIDWallet', id } as const)), { type: 'DIDWallet', id: 'LIST' }]
          : [{ type: 'DIDWallet', id: 'LIST' }];
      },
      onCacheEntryAdded: onCacheEntryAddedInvalidate(baseQuery, api, [
        {
          command: 'onWalletCreated',
          service: WalletService,
          endpoint: 'getWallets',
        },
      ]),
    }),

    // spendDIDRecovery: did_recovery_spend needs an RPC change (attest_filenames -> attest_file_contents)

    getDIDRecoveryList: query(build, DID, 'getRecoveryList', {
      providesTags: (result, _error, { walletId }) => (result ? [{ type: 'DIDRecoveryList', id: walletId }] : []),
    }),

    // createDIDAttest: did_create_attest needs an RPC change (remove filename param, return file contents)

    getDIDInformationNeededForRecovery: query(build, DID, 'getInformationNeededForRecovery', {
      providesTags: (result, _error, { walletId }) => (result ? [{ type: 'DIDRecoveryInfo', id: walletId }] : []),
    }),

    getDIDCurrentCoinInfo: query(build, DID, 'getCurrentCoinInfo', {
      providesTags: (result, _error, { walletId }) => (result ? [{ type: 'DIDCoinInfo', id: walletId }] : []),
    }),

    getDIDInfo: query(build, DID, 'getDidInfo', {
      providesTags: (result, _error, { coinOrDIDId }) => (result ? [{ type: 'DIDInfo', id: coinOrDIDId }] : []),
    }),

    // createDIDBackup: did_create_backup_file needs an RPC change (remove filename param, return file contents)

    // NFTs

    calculateRoyaltiesForNFTs: query(build, NFT, 'calculateRoyalties', {
      providesTags: ['NFTRoyalties'],
      transformResponse: (response) => {
        // Move royalties to a 'royalties' key to avoid co-mingling with success/error keys
        const { success, ...royalties } = response;
        return { royalties: { ...royalties }, success };
      },
    }),

    // TODO refactor
    getNFTsByNFTIDs: build.query<any, { nftIds: string[] }>({
      async queryFn(args, _queryApi, _extraOptions, fetchWithBQ) {
        try {
          const nfts = await Promise.all(
            args.nftIds.map(async (nftId) => {
              const { data: nftData, error: nftError } = await fetchWithBQ({
                command: 'getNftInfo',
                service: NFT,
                args: { coinId: nftId },
              });

              if (nftError) {
                throw nftError as Error;
              }

              // Add bech32m-encoded NFT identifier
              const updatedNFT = {
                ...nftData.nftInfo,
                $nftId: toBech32m(nftData.nftInfo.launcherId, 'nft'),
              };

              return updatedNFT;
            })
          );

          return {
            data: nfts,
          };
        } catch (error) {
          return {
            error,
          };
        }
      },
    }),

    getNFTsCount: build.query<{ [walletId: number]: number; total: number }, { walletIds: number[] }>({
      async queryFn({ walletIds }, _queryApi, _extraOptions, fetchWithBQ) {
        try {
          const countByWalletId: Record<number, number> = {};
          await Promise.all(
            walletIds.map(async (walletId) => {
              const { data: nftCountData, error: nftCountError } = await fetchWithBQ({
                command: 'getNftsCount',
                service: NFT,
                args: { walletId },
              });

              if (nftCountError) {
                throw nftCountError as Error;
              }

              countByWalletId[walletId] = nftCountData.count;
            })
          );

          const total = Object.values(countByWalletId).reduce((a, b) => a + b, 0);

          return {
            data: {
              ...countByWalletId,
              total,
            },
          };
        } catch (error: any) {
          return {
            error,
          };
        }
      },
      providesTags: (countByWalletId) =>
        countByWalletId
          ? [...Object.entries(countByWalletId).map(([walletId]) => ({ type: 'NFTCount', id: walletId } as const))]
          : [],
    }),

    getNFTs: build.query<{ [walletId: number]: NFTInfo[] }, { walletIds: number[]; num: number; startIndex: number }>({
      async queryFn({ walletIds, num, startIndex }, _queryApi, _extraOptions, fetchWithBQ) {
        try {
          const nftData: { [walletId: number]: NFTInfo[] }[] = await Promise.all(
            walletIds.map(async (walletId) => {
              const { data: nftsData, error: nftsError } = await fetchWithBQ({
                command: 'getNfts',
                service: NFT,
                args: { walletId, num, startIndex },
              });

              if (nftsError) {
                throw nftsError as Error;
              }

              // Add bech32m-encoded NFT identifier
              const updatedNFTs = nftsData.nftList.map((nft: any) => ({
                ...nft,
                walletId,
                $nftId: toBech32m(nft.launcherId, 'nft'),
              }));

              return {
                [walletId]: updatedNFTs,
              };
            })
          );
          const nftsByWalletId: { [walletId: string]: NFTInfo[] } = {};
          nftData.forEach((entry) => {
            Object.entries(entry).forEach(([walletId, nfts]) => {
              nftsByWalletId[walletId] = nfts;
            });
          });
          return {
            data: nftsByWalletId,
          };
        } catch (error) {
          return {
            error,
          };
        }
      },
      providesTags: (nftsByWalletId, _error) =>
        nftsByWalletId
          ? [
              ...Object.entries(nftsByWalletId).flatMap(([_walletId, nfts]) =>
                nfts.map((nft) => ({ type: 'NFTInfo', id: nft.launcherId } as const))
              ),
              { type: 'NFTInfo', id: 'LIST' },
            ]
          : [{ type: 'NFTInfo', id: 'LIST' }],
      onCacheEntryAdded: onCacheEntryAddedInvalidate(baseQuery, api, [
        {
          command: 'onNFTCoinAdded',
          service: NFT,
          endpoint: 'getNFTs',
        },
        {
          command: 'onNFTCoinRemoved',
          service: NFT,
          endpoint: 'getNFTs',
        },
        {
          command: 'onNFTCoinUpdated',
          service: NFT,
          endpoint: 'getNFTs',
        },
      ]),
    }),

    getNFTWalletsWithDIDs: query(build, NFT, 'getNftWalletsWithDids', {
      transformResponse: (response) => response.nftWallets,
      providesTags: (result, _error) =>
        result
          ? [
              ...result.map(({ walletId }) => ({
                type: 'NFTWalletWithDID',
                id: walletId,
              })),
              { type: 'NFTWalletWithDID', id: 'LIST' },
            ]
          : [{ type: 'NFTWalletWithDID', id: 'LIST' }],
      onCacheEntryAdded: onCacheEntryAddedInvalidate(baseQuery, api, [
        {
          command: 'onWalletCreated',
          service: WalletService,
          endpoint: 'getNFTWalletsWithDIDs',
        },
      ]),
    }),

    // TODO refactor

    getNFTInfo: build.query<any, { coinId: string }>({
      async queryFn(args, _queryApi, _extraOptions, fetchWithBQ) {
        try {
          // Slice off the '0x' prefix, if present
          const coinId = args.coinId.toLowerCase().startsWith('0x') ? args.coinId.slice(2) : args.coinId;

          if (coinId.length !== 64) {
            throw new Error('Invalid coinId');
          }

          const { data: nftData, error: nftError } = await fetchWithBQ({
            command: 'getNftInfo',
            service: NFT,
            args: { coinId },
          });

          if (nftError) {
            throw nftError as Error;
          }

          // Add bech32m-encoded NFT identifier
          const updatedNFT = {
            ...nftData.nftInfo,
            $nftId: toBech32m(nftData.nftInfo.launcherId, 'nft'),
          };

          return { data: updatedNFT };
        } catch (error) {
          return {
            error,
          };
        }
      },
      providesTags: (result, _error) => (result ? [{ type: 'NFTInfo', id: result.launcherId }] : []),
    }),

    mintNFT: mutation(build, NFT, 'mintNFT', {
      invalidatesTags: (result, _error) => (result ? [{ type: 'NFTInfo', id: 'LIST' }] : []),
    }),

    transferNFT: mutation(build, NFT, 'transferNft', {
      invalidatesTags: (result, _error) => (result ? [{ type: 'NFTInfo', id: 'LIST' }] : []),
    }),

    setNFTDID: mutation(build, NFT, 'setNftDid', {
      invalidatesTags: (result, _error) =>
        result
          ? [
              { type: 'NFTInfo', id: 'LIST' },
              { type: 'NFTWalletWithDID', id: 'LIST' },
              { type: 'DIDWallet', id: 'LIST' },
            ]
          : [],
    }),

    setNFTStatus: mutation(build, NFT, 'setNftStatus', {
      invalidatesTags: (result, _error) => (result ? [{ type: 'NFTInfo', id: 'LIST' }] : []),
    }),

    signMessageByAddress: mutation(build, WalletService, 'signMessageByAddress'),

    signMessageById: mutation(build, WalletService, 'signMessageById'),

    resyncWallet: mutation(build, WalletService, 'resyncWallet'),

    // notifications

    getNotifications: query(build, NFT, 'getNotifications', {
      transformResponse: (response) => response.notifications,
      providesTags: (result, _error) =>
        result
          ? [
              ...result.map(({ id }) => ({
                type: 'Notification',
                id,
              })),
              { type: 'Notification', id: 'LIST' },
            ]
          : [{ type: 'Notification', id: 'LIST' }],
      onCacheEntryAdded: onCacheEntryAddedInvalidate(baseQuery, api, [
        {
          command: 'onNewOnChainNotification',
          service: WalletService,
          endpoint: 'getNotifications',
        },
      ]),
    }),

    deleteNotifications: mutation(build, WalletService, 'deleteNotifications', {
      invalidatesTags: [{ type: 'Notification', id: 'LIST' }],
    }),

    sendNotification: mutation(build, WalletService, 'sendNotification', {
      invalidatesTags: (result, _error) => (result ? [{ type: 'Notification', id: 'LIST' }] : []),
    }),

    verifySignature: mutation(build, WalletService, 'verifySignature'),

    getVC: query(build, VC, 'getVC', {
      transformResponse: (response) => response.vcRecord,
    }),

    getVCList: query(build, VC, 'getVCList'),

    spendVC: mutation(build, VC, 'spendVC'),

    addVCProofs: mutation(build, VC, 'addVCProofs'),

    getProofsForRoot: query(build, VC, 'getProofsForRoot'),

    revokeVC: mutation(build, VC, 'revokeVC'),
    // clawback
    setAutoClaim: mutation(build, WalletService, 'setAutoClaim', {
      invalidatesTags: [{ type: 'AutoClaim' }],
    }),
    getAutoClaim: query(build, WalletService, 'getAutoClaim', {
      providesTags: (result) => (result ? [{ type: 'AutoClaim' }] : []),
    }),

    spendClawbackCoins: mutation(build, WalletService, 'spendClawbackCoins'),
  }),
});

export const {
  useWalletPingQuery,
  useGetLoggedInFingerprintQuery,
  useGetWalletsQuery,
  useGetTransactionQuery,
  useGetTransactionMemoMutation,
  useGetPwStatusQuery,
  usePwAbsorbRewardsMutation,
  usePwJoinPoolMutation,
  usePwSelfPoolMutation,
  useCreateNewWalletMutation,
  useDeleteUnconfirmedTransactionsMutation,
  useGetWalletBalanceQuery,
  useGetFarmedAmountQuery,
  useSendTransactionMutation,
  useGenerateMnemonicMutation,
  useGetPublicKeysQuery,
  useDeleteKeyMutation,
  useCheckDeleteKeyMutation,
  useDeleteAllKeysMutation,
  useLogInMutation,
  useGetPrivateKeyQuery,
  useGetTransactionsQuery,
  useGetTransactionsCountQuery,
  useGetCurrentAddressQuery,
  useGetNextAddressMutation,
  useFarmBlockMutation,
  useGetTimestampForHeightQuery,
  useLazyGetTimestampForHeightQuery,
  useGetHeightInfoQuery,
  useGetNetworkInfoQuery,
  useGetSyncStatusQuery,
  useGetWalletConnectionsQuery,
  useGetAllOffersQuery,
  useGetOffersCountQuery,
  useCreateOfferForIdsMutation,
  useCancelOfferMutation,
  useCheckOfferValidityMutation,
  useTakeOfferMutation,
  useGetOfferSummaryMutation,
  useGetOfferDataMutation,
  useGetOfferRecordMutation,
  useGetCurrentDerivationIndexQuery,
  useExtendDerivationIndexMutation,
  useResyncWalletMutation,

  // Pool
  useCreateNewPoolWalletMutation,

  // CAT
  useCreateNewCATWalletMutation,
  useCreateCATWalletForExistingMutation,
  useGetCATWalletInfoQuery,
  useGetCATAssetIdQuery,
  useGetCatListQuery,
  useGetCATNameQuery,
  useSetCATNameMutation,
  useSpendCATMutation,
  useAddCATTokenMutation,
  useGetStrayCatsQuery,

  // PlotNFTS
  useGetPlotNFTsQuery,

  // DID
  useCreateNewDIDWalletMutation,
  useUpdateDIDRecoveryIdsMutation,
  useGetDIDPubKeyQuery,
  useGetDIDQuery,
  useGetDIDsQuery,
  useGetDIDNameQuery,
  useSetDIDNameMutation,
  useGetDIDRecoveryListQuery,
  useGetDIDInformationNeededForRecoveryQuery,
  useGetDIDCurrentCoinInfoQuery,
  useGetDIDInfoQuery,

  // NFTs
  useCalculateRoyaltiesForNFTsQuery,
  useGetNFTsByNFTIDsQuery,
  useGetNFTsCountQuery,
  useLazyGetNFTsCountQuery,
  useGetNFTsQuery,
  useLazyGetNFTsQuery,
  useGetNFTWalletsWithDIDsQuery,
  useGetNFTInfoQuery,
  useLazyGetNFTInfoQuery,
  useMintNFTMutation,
  useTransferNFTMutation,
  useSetNFTDIDMutation,
  useSetNFTStatusMutation,

  // sign
  useSignMessageByAddressMutation,
  useSignMessageByIdMutation,

  // notifications
  useGetNotificationsQuery,
  useDeleteNotificationsMutation,
  useSendNotificationMutation,

  // verify
  useVerifySignatureMutation,

  // VC
  useGetVCQuery,
  useGetVCListQuery,
  useSpendVCMutation,
  useAddVCProofsMutation,
  useGetProofsForRootQuery,
  useRevokeVCMutation,
  // clawback
  useSetAutoClaimMutation,
  useGetAutoClaimQuery,
  useSpendClawbackCoinsMutation,
} = walletApi;<|MERGE_RESOLUTION|>--- conflicted
+++ resolved
@@ -38,45 +38,11 @@
   'CATs',
   'DaemonKey',
   'Notification',
+  'AutoClaim',
 ];
 
 const apiWithTag = api.enhanceEndpoints({
-<<<<<<< HEAD
-  addTagTypes: [
-    'Address',
-    'CATWalletInfo',
-    'DID',
-    'DIDCoinInfo',
-    'DIDInfo',
-    'DIDName',
-    'DIDPubKey',
-    'DIDRecoveryInfo',
-    'DIDRecoveryList',
-    'DIDWallet',
-    'Keys',
-    'LoggedInFingerprint',
-    'NFTCount',
-    'NFTInfo',
-    'NFTRoyalties',
-    'NFTWalletWithDID',
-    'OfferCounts',
-    'OfferTradeRecord',
-    'PlotNFT',
-    'PoolWalletStatus',
-    'TransactionCount',
-    'Transactions',
-    'WalletBalance',
-    'WalletConnections',
-    'Wallets',
-    'DerivationIndex',
-    'CATs',
-    'DaemonKey',
-    'Notification',
-    'AutoClaim',
-  ],
-=======
   addTagTypes: tagTypes,
->>>>>>> 0c583e2d
 });
 
 export const walletApi = apiWithTag.injectEndpoints({
