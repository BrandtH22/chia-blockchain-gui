--- conflicted
+++ resolved
@@ -1,8 +1,14 @@
-import { Form, TextField } from '@chia-network/core';
-import { Trans } from '@lingui/macro';
-import { Button, Dialog, DialogActions, DialogContent, DialogTitle } from '@mui/material';
-import React from 'react';
-import { useForm } from 'react-hook-form';
+import { Form, TextField } from "@chia-network/core";
+import { Trans } from "@lingui/macro";
+import {
+  Button,
+  Dialog,
+  DialogActions,
+  DialogContent,
+  DialogTitle,
+} from "@mui/material";
+import React from "react";
+import { useForm } from "react-hook-form";
 
 type MnemonicPasteFormData = {
   mnemonicList: string;
@@ -15,16 +21,11 @@
 };
 
 export default function MnemonicPaste(props: Props) {
-<<<<<<< HEAD
   const { onSuccess, onCancel, twelveWord } = props;
-  let mnemonicListInput: HTMLInputElement | null;
-=======
-  const { onSuccess, onCancel } = props;
->>>>>>> 5a7c10f4
 
   const formMethods = useForm<MnemonicPasteFormData>({
     defaultValues: {
-      mnemonicList: '',
+      mnemonicList: "",
     },
   });
 
@@ -53,11 +54,20 @@
   }
 
   return (
-    <Dialog open aria-labelledby="form-dialog-title" fullWidth maxWidth="md" onKeyDown={handleKeyDown}>
+    <Dialog
+      open
+      aria-labelledby="form-dialog-title"
+      fullWidth
+      maxWidth="md"
+      onKeyDown={handleKeyDown}
+    >
       <DialogTitle id="form-dialog-title">
-        <Trans>Paste Mnemonic ({twelveWord ? '12' : '24'} words)</Trans>
+        <Trans>Paste Mnemonic ({twelveWord ? "12" : "24"} words)</Trans>
       </DialogTitle>
-      <Form methods={formMethods} onSubmit={formMethods.handleSubmit(handleSubmit)}>
+      <Form
+        methods={formMethods}
+        onSubmit={formMethods.handleSubmit(handleSubmit)}
+      >
         <DialogContent>
           <TextField
             autoFocus
@@ -76,11 +86,16 @@
             onClick={handleCancel}
             color="secondary"
             variant="contained"
-            style={{ marginBottom: '8px', marginRight: '8px' }}
+            style={{ marginBottom: "8px", marginRight: "8px" }}
           >
             <Trans>Cancel</Trans>
           </Button>
-          <Button type="submit" color="primary" variant="contained" style={{ marginBottom: '8px', marginRight: '8px' }}>
+          <Button
+            type="submit"
+            color="primary"
+            variant="contained"
+            style={{ marginBottom: "8px", marginRight: "8px" }}
+          >
             <Trans>Import</Trans>
           </Button>
         </DialogActions>
